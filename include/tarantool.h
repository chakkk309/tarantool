--- conflicted
+++ resolved
@@ -43,12 +43,8 @@
 extern const char *cfg_filename;
 extern char *cfg_filename_fullpath;
 extern char *custom_proc_title;
-<<<<<<< HEAD
 int reload_cfg();
-=======
 extern char status[];
-int reload_cfg(struct tbuf *out);
->>>>>>> c604bd2b
 void show_cfg(struct tbuf *out);
 int snapshot(void);
 const char *tarantool_version(void);
