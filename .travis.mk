--- conflicted
+++ resolved
@@ -62,11 +62,7 @@
 	curl --silent --show-error --retry 5 https://bootstrap.pypa.io/get-pip.py | python && \
 	pip --version && \
 	pip install -r test-run/requirements.txt && \
-<<<<<<< HEAD
 	cd test && python test-run.py -j 1 unit/ app/ app-tap/ box/ box-tap/ && \
-=======
-	cd test && python test-run.py -j -1 unit/ app/ app-tap/ box/ box-tap/ && \
->>>>>>> 7ef5be2e
 	deactivate
 
 coverage_ubuntu: deps_ubuntu
