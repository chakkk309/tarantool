/*
** Target architecture selection.
** Copyright (C) 2005-2016 Mike Pall. See Copyright Notice in luajit.h
*/

#ifndef _LJ_ARCH_H
#define _LJ_ARCH_H

#include "lua.h"

/* Target endianess. */
#define LUAJIT_LE	0
#define LUAJIT_BE	1

/* Target architectures. */
#define LUAJIT_ARCH_X86		1
#define LUAJIT_ARCH_x86		1
#define LUAJIT_ARCH_X64		2
#define LUAJIT_ARCH_x64		2
#define LUAJIT_ARCH_ARM		3
#define LUAJIT_ARCH_arm		3
#define LUAJIT_ARCH_ARM64	4
#define LUAJIT_ARCH_arm64	4
#define LUAJIT_ARCH_PPC		5
#define LUAJIT_ARCH_ppc		5
#define LUAJIT_ARCH_MIPS	6
#define LUAJIT_ARCH_mips	6
#define LUAJIT_ARCH_MIPS32	6
#define LUAJIT_ARCH_mips32	6
#define LUAJIT_ARCH_MIPS64	7
#define LUAJIT_ARCH_mips64	7

/* Target OS. */
#define LUAJIT_OS_OTHER		0
#define LUAJIT_OS_WINDOWS	1
#define LUAJIT_OS_LINUX		2
#define LUAJIT_OS_OSX		3
#define LUAJIT_OS_BSD		4
#define LUAJIT_OS_POSIX		5

/* Select native target if no target defined. */
#ifndef LUAJIT_TARGET

#if defined(__i386) || defined(__i386__) || defined(_M_IX86)
#define LUAJIT_TARGET	LUAJIT_ARCH_X86
#elif defined(__x86_64__) || defined(__x86_64) || defined(_M_X64) || defined(_M_AMD64)
#define LUAJIT_TARGET	LUAJIT_ARCH_X64
#elif defined(__arm__) || defined(__arm) || defined(__ARM__) || defined(__ARM)
#define LUAJIT_TARGET	LUAJIT_ARCH_ARM
#elif defined(__aarch64__)
#define LUAJIT_TARGET	LUAJIT_ARCH_ARM64
#elif defined(__ppc__) || defined(__ppc) || defined(__PPC__) || defined(__PPC) || defined(__powerpc__) || defined(__powerpc) || defined(__POWERPC__) || defined(__POWERPC) || defined(_M_PPC)
#define LUAJIT_TARGET	LUAJIT_ARCH_PPC
<<<<<<< HEAD
=======
#elif defined(__mips64__) || defined(__mips64) || defined(__MIPS64__) || defined(__MIPS64)
#define LUAJIT_TARGET	LUAJIT_ARCH_MIPS64
>>>>>>> cf80edbb
#elif defined(__mips__) || defined(__mips) || defined(__MIPS__) || defined(__MIPS)
#define LUAJIT_TARGET	LUAJIT_ARCH_MIPS32
#else
#error "No support for this architecture (yet)"
#endif

#endif

/* Select native OS if no target OS defined. */
#ifndef LUAJIT_OS

#if defined(_WIN32) && !defined(_XBOX_VER)
#define LUAJIT_OS	LUAJIT_OS_WINDOWS
#elif defined(__linux__)
#define LUAJIT_OS	LUAJIT_OS_LINUX
#elif defined(__MACH__) && defined(__APPLE__)
#define LUAJIT_OS	LUAJIT_OS_OSX
#elif (defined(__FreeBSD__) || defined(__FreeBSD_kernel__) || \
       defined(__NetBSD__) || defined(__OpenBSD__) || \
       defined(__DragonFly__)) && !defined(__ORBIS__)
#define LUAJIT_OS	LUAJIT_OS_BSD
#elif (defined(__sun__) && defined(__svr4__))
#define LUAJIT_OS	LUAJIT_OS_POSIX
#elif defined(__CYGWIN__)
#define LJ_TARGET_CYGWIN	1
#define LUAJIT_OS	LUAJIT_OS_POSIX
#else
#define LUAJIT_OS	LUAJIT_OS_OTHER
#endif

#endif

/* Set target OS properties. */
#if LUAJIT_OS == LUAJIT_OS_WINDOWS
#define LJ_OS_NAME	"Windows"
#elif LUAJIT_OS == LUAJIT_OS_LINUX
#define LJ_OS_NAME	"Linux"
#elif LUAJIT_OS == LUAJIT_OS_OSX
#define LJ_OS_NAME	"OSX"
#elif LUAJIT_OS == LUAJIT_OS_BSD
#define LJ_OS_NAME	"BSD"
#elif LUAJIT_OS == LUAJIT_OS_POSIX
#define LJ_OS_NAME	"POSIX"
#else
#define LJ_OS_NAME	"Other"
#endif

#define LJ_TARGET_WINDOWS	(LUAJIT_OS == LUAJIT_OS_WINDOWS)
#define LJ_TARGET_LINUX		(LUAJIT_OS == LUAJIT_OS_LINUX)
#define LJ_TARGET_OSX		(LUAJIT_OS == LUAJIT_OS_OSX)
#define LJ_TARGET_IOS		(LJ_TARGET_OSX && (LUAJIT_TARGET == LUAJIT_ARCH_ARM || LUAJIT_TARGET == LUAJIT_ARCH_ARM64))
#define LJ_TARGET_POSIX		(LUAJIT_OS > LUAJIT_OS_WINDOWS)
#define LJ_TARGET_DLOPEN	LJ_TARGET_POSIX

#ifdef __CELLOS_LV2__
#define LJ_TARGET_PS3		1
#define LJ_TARGET_CONSOLE	1
#endif

#ifdef __ORBIS__
#define LJ_TARGET_PS4		1
#define LJ_TARGET_CONSOLE	1
#undef NULL
#define NULL ((void*)0)
#endif

#ifdef __psp2__
#define LJ_TARGET_PSVITA	1
#define LJ_TARGET_CONSOLE	1
#endif

#if _XBOX_VER >= 200
#define LJ_TARGET_XBOX360	1
#define LJ_TARGET_CONSOLE	1
#endif

#ifdef _DURANGO
#define LJ_TARGET_XBOXONE	1
#define LJ_TARGET_CONSOLE	1
#define LJ_TARGET_GC64		1
#endif

#define LJ_NUMMODE_SINGLE	0	/* Single-number mode only. */
#define LJ_NUMMODE_SINGLE_DUAL	1	/* Default to single-number mode. */
#define LJ_NUMMODE_DUAL		2	/* Dual-number mode only. */
#define LJ_NUMMODE_DUAL_SINGLE	3	/* Default to dual-number mode. */

/* Set target architecture properties. */
#if LUAJIT_TARGET == LUAJIT_ARCH_X86

#define LJ_ARCH_NAME		"x86"
#define LJ_ARCH_BITS		32
#define LJ_ARCH_ENDIAN		LUAJIT_LE
#if LJ_TARGET_WINDOWS || LJ_TARGET_CYGWIN
#define LJ_ABI_WIN		1
#else
#define LJ_ABI_WIN		0
#endif
#define LJ_TARGET_X86		1
#define LJ_TARGET_X86ORX64	1
#define LJ_TARGET_EHRETREG	0
#define LJ_TARGET_MASKSHIFT	1
#define LJ_TARGET_MASKROT	1
#define LJ_TARGET_UNALIGNED	1
#define LJ_ARCH_NUMMODE		LJ_NUMMODE_SINGLE_DUAL

#elif LUAJIT_TARGET == LUAJIT_ARCH_X64

#define LJ_ARCH_NAME		"x64"
#define LJ_ARCH_BITS		64
#define LJ_ARCH_ENDIAN		LUAJIT_LE
#if LJ_TARGET_WINDOWS || LJ_TARGET_CYGWIN
#define LJ_ABI_WIN		1
#else
#define LJ_ABI_WIN		0
#endif
#define LJ_TARGET_X64		1
#define LJ_TARGET_X86ORX64	1
#define LJ_TARGET_EHRETREG	0
#define LJ_TARGET_JUMPRANGE	31	/* +-2^31 = +-2GB */
#define LJ_TARGET_MASKSHIFT	1
#define LJ_TARGET_MASKROT	1
#define LJ_TARGET_UNALIGNED	1
#define LJ_ARCH_NUMMODE		LJ_NUMMODE_SINGLE_DUAL
#ifdef LUAJIT_ENABLE_GC64
#define LJ_TARGET_GC64		1
#endif

#elif LUAJIT_TARGET == LUAJIT_ARCH_ARM

#define LJ_ARCH_NAME		"arm"
#define LJ_ARCH_BITS		32
#define LJ_ARCH_ENDIAN		LUAJIT_LE
#if !defined(LJ_ARCH_HASFPU) && __SOFTFP__
#define LJ_ARCH_HASFPU		0
#endif
#if !defined(LJ_ABI_SOFTFP) && !__ARM_PCS_VFP
#define LJ_ABI_SOFTFP		1
#endif
#define LJ_ABI_EABI		1
#define LJ_TARGET_ARM		1
#define LJ_TARGET_EHRETREG	0
#define LJ_TARGET_JUMPRANGE	25	/* +-2^25 = +-32MB */
#define LJ_TARGET_MASKSHIFT	0
#define LJ_TARGET_MASKROT	1
#define LJ_TARGET_UNIFYROT	2	/* Want only IR_BROR. */
#define LJ_ARCH_NUMMODE		LJ_NUMMODE_DUAL

#if __ARM_ARCH____ARM_ARCH_8__ || __ARM_ARCH_8A__
#define LJ_ARCH_VERSION		80
#elif __ARM_ARCH_7__ || __ARM_ARCH_7A__ || __ARM_ARCH_7R__ || __ARM_ARCH_7S__ || __ARM_ARCH_7VE__
#define LJ_ARCH_VERSION		70
#elif __ARM_ARCH_6T2__
#define LJ_ARCH_VERSION		61
#elif __ARM_ARCH_6__ || __ARM_ARCH_6J__ || __ARM_ARCH_6K__ || __ARM_ARCH_6Z__ || __ARM_ARCH_6ZK__
#define LJ_ARCH_VERSION		60
#else
#define LJ_ARCH_VERSION		50
#endif

#elif LUAJIT_TARGET == LUAJIT_ARCH_ARM64

#define LJ_ARCH_NAME		"arm64"
#define LJ_ARCH_BITS		64
#define LJ_ARCH_ENDIAN		LUAJIT_LE
#define LJ_TARGET_ARM64		1
#define LJ_TARGET_EHRETREG	0
#define LJ_TARGET_JUMPRANGE	27	/* +-2^27 = +-128MB */
#define LJ_TARGET_MASKSHIFT	1
#define LJ_TARGET_MASKROT	1
#define LJ_TARGET_UNIFYROT	2	/* Want only IR_BROR. */
#define LJ_TARGET_GC64		1
#define LJ_ARCH_NUMMODE		LJ_NUMMODE_DUAL
#define LJ_ARCH_NOJIT		1	/* NYI */

#define LJ_ARCH_VERSION		80

#elif LUAJIT_TARGET == LUAJIT_ARCH_PPC

#ifndef LJ_ARCH_ENDIAN
#if __BYTE_ORDER__ != __ORDER_BIG_ENDIAN__
#define LJ_ARCH_ENDIAN		LUAJIT_LE
#else
#define LJ_ARCH_ENDIAN		LUAJIT_BE
#endif
#endif

#if _LP64
#define LJ_ARCH_BITS		64
#if LJ_ARCH_ENDIAN == LUAJIT_LE
#define LJ_ARCH_NAME		"ppc64le"
#else
#define LJ_ARCH_NAME		"ppc64"
#endif
#else
#define LJ_ARCH_BITS		32
#define LJ_ARCH_NAME		"ppc"
#endif

#define LJ_TARGET_PPC		1
#define LJ_TARGET_EHRETREG	3
#define LJ_TARGET_JUMPRANGE	25	/* +-2^25 = +-32MB */
#define LJ_TARGET_MASKSHIFT	0
#define LJ_TARGET_MASKROT	1
#define LJ_TARGET_UNIFYROT	1	/* Want only IR_BROL. */
#define LJ_ARCH_NUMMODE		LJ_NUMMODE_DUAL_SINGLE

#if LJ_TARGET_CONSOLE
#define LJ_ARCH_PPC32ON64	1
#define LJ_ARCH_NOFFI		1
#elif LJ_ARCH_BITS == 64
#define LJ_ARCH_PPC64		1
#define LJ_TARGET_GC64		1
#define LJ_ARCH_NOJIT		1	/* NYI */
#endif

#if _ARCH_PWR7
#define LJ_ARCH_VERSION		70
#elif _ARCH_PWR6
#define LJ_ARCH_VERSION		60
#elif _ARCH_PWR5X
#define LJ_ARCH_VERSION		51
#elif _ARCH_PWR5
#define LJ_ARCH_VERSION		50
#elif _ARCH_PWR4
#define LJ_ARCH_VERSION		40
#else
#define LJ_ARCH_VERSION		0
#endif
#if _ARCH_PPCSQ
#define LJ_ARCH_SQRT		1
#endif
#if _ARCH_PWR5X
#define LJ_ARCH_ROUND		1
#endif
#if __PPU__
#define LJ_ARCH_CELL		1
#endif
#if LJ_TARGET_XBOX360
#define LJ_ARCH_XENON		1
#endif

<<<<<<< HEAD
#elif LUAJIT_TARGET == LUAJIT_ARCH_MIPS
=======
#elif LUAJIT_TARGET == LUAJIT_ARCH_MIPS32 || LUAJIT_TARGET == LUAJIT_ARCH_MIPS64
>>>>>>> cf80edbb

#if defined(__MIPSEL__) || defined(__MIPSEL) || defined(_MIPSEL)
#if LUAJIT_TARGET == LUAJIT_ARCH_MIPS32
#define LJ_ARCH_NAME		"mipsel"
#else
#define LJ_ARCH_NAME		"mips64el"
#endif
#define LJ_ARCH_ENDIAN		LUAJIT_LE
#else
#if LUAJIT_TARGET == LUAJIT_ARCH_MIPS32
#define LJ_ARCH_NAME		"mips"
#else
#define LJ_ARCH_NAME		"mips64"
#endif
#define LJ_ARCH_ENDIAN		LUAJIT_BE
#endif

#if !defined(LJ_ARCH_HASFPU)
#ifdef __mips_soft_float
#define LJ_ARCH_HASFPU		0
#else
#define LJ_ARCH_HASFPU		1
#endif
#endif

<<<<<<< HEAD
/* Temporarily disable features until the code has been merged. */
#if !defined(LUAJIT_NO_UNWIND) && __GNU_COMPACT_EH__
#define LUAJIT_NO_UNWIND	1
#endif

=======
>>>>>>> cf80edbb
#if !defined(LJ_ABI_SOFTFP)
#ifdef __mips_soft_float
#define LJ_ABI_SOFTFP		1
#else
#define LJ_ABI_SOFTFP		0
#endif
#endif

<<<<<<< HEAD
=======
#if LUAJIT_TARGET == LUAJIT_ARCH_MIPS32
>>>>>>> cf80edbb
#define LJ_ARCH_BITS		32
#define LJ_TARGET_MIPS32	1
#else
#define LJ_ARCH_BITS		64
#define LJ_TARGET_MIPS64	1
#define LJ_TARGET_GC64		1
#define LJ_ARCH_NOJIT		1	/* NYI */
#endif
#define LJ_TARGET_MIPS		1
#define LJ_TARGET_EHRETREG	4
#define LJ_TARGET_JUMPRANGE	27	/* 2*2^27 = 256MB-aligned region */
#define LJ_TARGET_MASKSHIFT	1
#define LJ_TARGET_MASKROT	1
#define LJ_TARGET_UNIFYROT	2	/* Want only IR_BROR. */
#define LJ_ARCH_NUMMODE		LJ_NUMMODE_DUAL

#if _MIPS_ARCH_MIPS32R2 || _MIPS_ARCH_MIPS64R2
#define LJ_ARCH_VERSION		20
#else
#define LJ_ARCH_VERSION		10
#endif

#else
#error "No target architecture defined"
#endif

#ifndef LJ_PAGESIZE
#define LJ_PAGESIZE		4096
#endif

/* Check for minimum required compiler versions. */
#if defined(__GNUC__)
#if LJ_TARGET_X86
#if (__GNUC__ < 3) || ((__GNUC__ == 3) && __GNUC_MINOR__ < 4)
#error "Need at least GCC 3.4 or newer"
#endif
#elif LJ_TARGET_X64
#if __GNUC__ < 4
#error "Need at least GCC 4.0 or newer"
#endif
#elif LJ_TARGET_ARM
#if (__GNUC__ < 4) || ((__GNUC__ == 4) && __GNUC_MINOR__ < 2)
#error "Need at least GCC 4.2 or newer"
#endif
#elif LJ_TARGET_ARM64
#if __clang__
#if (__clang_major__ < 3) || ((__clang_major__ == 3) && __clang_minor__ < 5)
#error "Need at least Clang 3.5 or newer"
#endif
#else
#if (__GNUC__ < 4) || ((__GNUC__ == 4) && __GNUC_MINOR__ < 8)
#error "Need at least GCC 4.8 or newer"
#endif
#endif
#elif !LJ_TARGET_PS3
#if (__GNUC__ < 4) || ((__GNUC__ == 4) && __GNUC_MINOR__ < 3)
#error "Need at least GCC 4.3 or newer"
#endif
#endif
#endif

/* Check target-specific constraints. */
#ifndef _BUILDVM_H
#if LJ_TARGET_X64
#if __USING_SJLJ_EXCEPTIONS__
#error "Need a C compiler with native exception handling on x64"
#endif
#elif LJ_TARGET_ARM
#if defined(__ARMEB__)
#error "No support for big-endian ARM"
#endif
#if __ARM_ARCH_6M__ || __ARM_ARCH_7M__ || __ARM_ARCH_7EM__
#error "No support for Cortex-M CPUs"
#endif
#if !(__ARM_EABI__ || LJ_TARGET_IOS)
#error "Only ARM EABI or iOS 3.0+ ABI is supported"
#endif
#elif LJ_TARGET_ARM64
#if defined(__AARCH64EB__)
#error "No support for big-endian ARM64"
#endif
#if defined(_ILP32)
#error "No support for ILP32 model on ARM64"
#endif
#elif LJ_TARGET_PPC
#if defined(_SOFT_FLOAT) || defined(_SOFT_DOUBLE)
#error "No support for PowerPC CPUs without double-precision FPU"
#endif
#if !LJ_ARCH_PPC64 && LJ_ARCH_ENDIAN == LUAJIT_LE
#error "No support for little-endian PPC32"
#endif
#if LJ_ARCH_PPC64
#error "No support for PowerPC 64 bit mode (yet)"
<<<<<<< HEAD
#endif
#ifdef __NO_FPRS__
#error "No support for PPC/e500 anymore (use LuaJIT 2.0)"
#endif
#elif LJ_TARGET_MIPS
#if defined(_LP64)
#error "No support for MIPS64"
=======
#endif
#ifdef __NO_FPRS__
#error "No support for PPC/e500 anymore (use LuaJIT 2.0)"
#endif
#elif LJ_TARGET_MIPS32
#if !((defined(_MIPS_SIM_ABI32) && _MIPS_SIM == _MIPS_SIM_ABI32) || (defined(_ABIO32) && _MIPS_SIM == _ABIO32))
#error "Only o32 ABI supported for MIPS32"
#endif
#elif LJ_TARGET_MIPS64
#if !((defined(_MIPS_SIM_ABI64) && _MIPS_SIM == _MIPS_SIM_ABI64) || (defined(_ABI64) && _MIPS_SIM == _ABI64))
#error "Only n64 ABI supported for MIPS64"
>>>>>>> cf80edbb
#endif
#endif
#endif

/* Enable or disable the dual-number mode for the VM. */
#if (LJ_ARCH_NUMMODE == LJ_NUMMODE_SINGLE && LUAJIT_NUMMODE == 2) || \
    (LJ_ARCH_NUMMODE == LJ_NUMMODE_DUAL && LUAJIT_NUMMODE == 1)
#error "No support for this number mode on this architecture"
#endif
#if LJ_ARCH_NUMMODE == LJ_NUMMODE_DUAL || \
    (LJ_ARCH_NUMMODE == LJ_NUMMODE_DUAL_SINGLE && LUAJIT_NUMMODE != 1) || \
    (LJ_ARCH_NUMMODE == LJ_NUMMODE_SINGLE_DUAL && LUAJIT_NUMMODE == 2)
#define LJ_DUALNUM		1
#else
#define LJ_DUALNUM		0
#endif

#if LJ_TARGET_IOS || LJ_TARGET_CONSOLE
/* Runtime code generation is restricted on iOS. Complain to Apple, not me. */
/* Ditto for the consoles. Complain to Sony or MS, not me. */
#ifndef LUAJIT_ENABLE_JIT
#define LJ_OS_NOJIT		1
#endif
#endif

/* 64 bit GC references. */
#if LJ_TARGET_GC64
#define LJ_GC64			1
#else
#define LJ_GC64			0
#endif

/* 2-slot frame info. */
#if LJ_GC64
#define LJ_FR2			1
#else
#define LJ_FR2			0
#endif

/* Disable or enable the JIT compiler. */
#if defined(LUAJIT_DISABLE_JIT) || defined(LJ_ARCH_NOJIT) || defined(LJ_OS_NOJIT) || LJ_FR2 || LJ_GC64
#define LJ_HASJIT		0
#else
#define LJ_HASJIT		1
#endif

/* Disable or enable the FFI extension. */
#if defined(LUAJIT_DISABLE_FFI) || defined(LJ_ARCH_NOFFI)
#define LJ_HASFFI		0
#else
#define LJ_HASFFI		1
#endif

#if defined(LUAJIT_DISABLE_PROFILE)
#define LJ_HASPROFILE		0
#elif LJ_TARGET_POSIX
#define LJ_HASPROFILE		1
#define LJ_PROFILE_SIGPROF	1
#elif LJ_TARGET_PS3
#define LJ_HASPROFILE		1
#define LJ_PROFILE_PTHREAD	1
#elif LJ_TARGET_WINDOWS || LJ_TARGET_XBOX360
#define LJ_HASPROFILE		1
#define LJ_PROFILE_WTHREAD	1
#else
#define LJ_HASPROFILE		0
#endif

#ifndef LJ_ARCH_HASFPU
#define LJ_ARCH_HASFPU		1
#endif
#ifndef LJ_ABI_SOFTFP
#define LJ_ABI_SOFTFP		0
#endif
#define LJ_SOFTFP		(!LJ_ARCH_HASFPU)

#if LJ_ARCH_ENDIAN == LUAJIT_BE
#define LJ_LE			0
#define LJ_BE			1
#define LJ_ENDIAN_SELECT(le, be)	be
#define LJ_ENDIAN_LOHI(lo, hi)		hi lo
#else
#define LJ_LE			1
#define LJ_BE			0
#define LJ_ENDIAN_SELECT(le, be)	le
#define LJ_ENDIAN_LOHI(lo, hi)		lo hi
#endif

#if LJ_ARCH_BITS == 32
#define LJ_32			1
#define LJ_64			0
#else
#define LJ_32			0
#define LJ_64			1
#endif

#ifndef LJ_TARGET_UNALIGNED
#define LJ_TARGET_UNALIGNED	0
#endif

/* Various workarounds for embedded operating systems or weak C runtimes. */
#if defined(__ANDROID__) || defined(__symbian__) || LJ_TARGET_XBOX360 || LJ_TARGET_WINDOWS
#define LUAJIT_NO_LOG2
#endif
#if defined(__symbian__) || LJ_TARGET_WINDOWS
#define LUAJIT_NO_EXP2
#endif
#if LJ_TARGET_CONSOLE || (LJ_TARGET_IOS && __IPHONE_OS_VERSION_MIN_REQUIRED >= __IPHONE_8_0)
#define LJ_NO_SYSTEM		1
#endif

#if !defined(LUAJIT_NO_UNWIND) && __GNU_COMPACT_EH__
/* NYI: no support for compact unwind specification, yet. */
#define LUAJIT_NO_UNWIND	1
#endif

#if defined(LUAJIT_NO_UNWIND) || defined(__symbian__) || LJ_TARGET_IOS || LJ_TARGET_PS3 || LJ_TARGET_PS4
#define LJ_NO_UNWIND		1
#endif

/* Compatibility with Lua 5.1 vs. 5.2. */
#ifdef LUAJIT_ENABLE_LUA52COMPAT
#define LJ_52			1
#else
#define LJ_52			0
#endif

#endif<|MERGE_RESOLUTION|>--- conflicted
+++ resolved
@@ -51,11 +51,8 @@
 #define LUAJIT_TARGET	LUAJIT_ARCH_ARM64
 #elif defined(__ppc__) || defined(__ppc) || defined(__PPC__) || defined(__PPC) || defined(__powerpc__) || defined(__powerpc) || defined(__POWERPC__) || defined(__POWERPC) || defined(_M_PPC)
 #define LUAJIT_TARGET	LUAJIT_ARCH_PPC
-<<<<<<< HEAD
-=======
 #elif defined(__mips64__) || defined(__mips64) || defined(__MIPS64__) || defined(__MIPS64)
 #define LUAJIT_TARGET	LUAJIT_ARCH_MIPS64
->>>>>>> cf80edbb
 #elif defined(__mips__) || defined(__mips) || defined(__MIPS__) || defined(__MIPS)
 #define LUAJIT_TARGET	LUAJIT_ARCH_MIPS32
 #else
@@ -298,11 +295,7 @@
 #define LJ_ARCH_XENON		1
 #endif
 
-<<<<<<< HEAD
-#elif LUAJIT_TARGET == LUAJIT_ARCH_MIPS
-=======
 #elif LUAJIT_TARGET == LUAJIT_ARCH_MIPS32 || LUAJIT_TARGET == LUAJIT_ARCH_MIPS64
->>>>>>> cf80edbb
 
 #if defined(__MIPSEL__) || defined(__MIPSEL) || defined(_MIPSEL)
 #if LUAJIT_TARGET == LUAJIT_ARCH_MIPS32
@@ -328,14 +321,6 @@
 #endif
 #endif
 
-<<<<<<< HEAD
-/* Temporarily disable features until the code has been merged. */
-#if !defined(LUAJIT_NO_UNWIND) && __GNU_COMPACT_EH__
-#define LUAJIT_NO_UNWIND	1
-#endif
-
-=======
->>>>>>> cf80edbb
 #if !defined(LJ_ABI_SOFTFP)
 #ifdef __mips_soft_float
 #define LJ_ABI_SOFTFP		1
@@ -344,10 +329,7 @@
 #endif
 #endif
 
-<<<<<<< HEAD
-=======
 #if LUAJIT_TARGET == LUAJIT_ARCH_MIPS32
->>>>>>> cf80edbb
 #define LJ_ARCH_BITS		32
 #define LJ_TARGET_MIPS32	1
 #else
@@ -441,15 +423,6 @@
 #endif
 #if LJ_ARCH_PPC64
 #error "No support for PowerPC 64 bit mode (yet)"
-<<<<<<< HEAD
-#endif
-#ifdef __NO_FPRS__
-#error "No support for PPC/e500 anymore (use LuaJIT 2.0)"
-#endif
-#elif LJ_TARGET_MIPS
-#if defined(_LP64)
-#error "No support for MIPS64"
-=======
 #endif
 #ifdef __NO_FPRS__
 #error "No support for PPC/e500 anymore (use LuaJIT 2.0)"
@@ -461,7 +434,6 @@
 #elif LJ_TARGET_MIPS64
 #if !((defined(_MIPS_SIM_ABI64) && _MIPS_SIM == _MIPS_SIM_ABI64) || (defined(_ABI64) && _MIPS_SIM == _ABI64))
 #error "Only n64 ABI supported for MIPS64"
->>>>>>> cf80edbb
 #endif
 #endif
 #endif
@@ -502,7 +474,7 @@
 #endif
 
 /* Disable or enable the JIT compiler. */
-#if defined(LUAJIT_DISABLE_JIT) || defined(LJ_ARCH_NOJIT) || defined(LJ_OS_NOJIT) || LJ_FR2 || LJ_GC64
+#if defined(LUAJIT_DISABLE_JIT) || defined(LJ_ARCH_NOJIT) || defined(LJ_OS_NOJIT)
 #define LJ_HASJIT		0
 #else
 #define LJ_HASJIT		1
