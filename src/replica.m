--- conflicted
+++ resolved
@@ -88,17 +88,9 @@
 	coio_clear(&coio);
 
 	for (;;) {
-<<<<<<< HEAD
-		fiber_setcancellable(true);
-		row = remote_read_row(&r->remote->addr, r->confirmed_lsn + 1);
-		fiber_setcancellable(false);
-
-		r->remote->recovery_lag = ev_now() - header_v11(row)->tm;
-		r->remote->recovery_last_update_tstamp = ev_now();
-=======
 		const char *err = NULL;
 		@try {
-			fiber_setcancelstate(true);
+			fiber_setcancellable(true);
 			if (! coio_is_connected(&coio)) {
 				remote_connect(&coio, &r->remote->addr,
 					       r->confirmed_lsn + 1, &err);
@@ -106,9 +98,8 @@
 			}
 			err = "can't read row";
 			struct tbuf *row = remote_read_row(&coio);
-			fiber_setcancelstate(false);
+			fiber_setcancellable(false);
 			err = NULL;
->>>>>>> 64bba07a
 
 			r->remote->recovery_lag = ev_now() - header_v11(row)->tm;
 			r->remote->recovery_last_update_tstamp = ev_now();
