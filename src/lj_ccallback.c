--- conflicted
+++ resolved
@@ -65,15 +65,11 @@
 
 #elif LJ_TARGET_MIPS32
 
-<<<<<<< HEAD
-#define CALLBACK_MCODE_HEAD		24
-=======
 #define CALLBACK_MCODE_HEAD		20
 
 #elif LJ_TARGET_MIPS64
 
 #define CALLBACK_MCODE_HEAD		52
->>>>>>> cf80edbb
 
 #else
 
@@ -471,8 +467,6 @@
   CALLBACK_HANDLE_GPR \
   UNUSED(isfp);
 #endif
-<<<<<<< HEAD
-=======
 
 #define CALLBACK_HANDLE_RET \
   if (ctype_isfp(ctr->info) && ctr->size == sizeof(float)) \
@@ -496,7 +490,6 @@
     goto done; \
   }
 #endif
->>>>>>> cf80edbb
 
 #define CALLBACK_HANDLE_RET \
   if (ctype_isfp(ctr->info) && ctr->size == sizeof(float)) \
@@ -535,7 +528,6 @@
     rid = 0;
     fn = (GCfunc *)L;
     fntp = LJ_TTHREAD;
-<<<<<<< HEAD
   }
   /* Continuation returns from callback. */
   if (LJ_FR2) {
@@ -547,19 +539,6 @@
     o->u32.hi = rid;
     o++;
   }
-=======
-  }
-  /* Continuation returns from callback. */
-  if (LJ_FR2) {
-    (o++)->u64 = LJ_CONT_FFI_CALLBACK;
-    (o++)->u64 = rid;
-    o++;
-  } else {
-    o->u32.lo = LJ_CONT_FFI_CALLBACK;
-    o->u32.hi = rid;
-    o++;
-  }
->>>>>>> cf80edbb
   setframe_gc(o, obj2gco(fn), fntp);
   setframe_ftsz(o, ((char *)(o+1) - (char *)L->base) + FRAME_CONT);
   L->top = L->base = ++o;
