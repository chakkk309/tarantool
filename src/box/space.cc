--- conflicted
+++ resolved
@@ -34,20 +34,6 @@
 #include "scoped_guard.h"
 #include "trigger.h"
 
-<<<<<<< HEAD
-static struct engine*
-space_engine_find(const char *name)
-{
-	if (strcmp(name, MEMTX) == 0)
-		return &engine_no_keys;
-	else
-	if (strcmp(name, SOPHIA) == 0)
-		return &engine_sophia;
-	tnt_raise(LoggedError, ER_NO_SUCH_ENGINE, name);
-}
-
-=======
->>>>>>> 10181362
 void
 space_fill_index_map(struct space *space)
 {
@@ -300,33 +286,6 @@
 	space_build_secondary_keys(space);
 }
 
-<<<<<<< HEAD
-/**
- * This is a vtab with which a newly created space which has no
- * keys is primed.
- * At first it is set to correctly work for spaces created during
- * recovery from snapshot. In process of recovery it is updated as
- * below:
- *
- * 1) after SNAP is loaded:
- *    recover = space_build_primary_key
- * 2) when all XLOGs are loaded:
- *    recover = space_build_all_keys
- */
-struct engine engine_no_keys = {
-	/* .state = */   READY_NO_KEYS,
-	/* .recover = */ space_begin_build_primary_key,
-	/* .replace = */ space_replace_no_keys
-};
-
-struct engine engine_sophia = {
-	READY_NO_KEYS,
-	space_begin_build_primary_key,
-	space_replace_no_keys
-};
-
-=======
->>>>>>> 10181362
 void
 space_validate_tuple(struct space *sp, struct tuple *new_tuple)
 {
