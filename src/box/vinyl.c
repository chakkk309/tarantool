/*
 * Copyright 2010-2016, Tarantool AUTHORS, please see AUTHORS file.
 *
 * Redistribution and use in source and binary forms, with or
 * without modification, are permitted provided that the following
 * conditions are met:
 *
 * 1. Redistributions of source code must retain the above
 *    copyright notice, this list of conditions and the
 *    following disclaimer.
 *
 * 2. Redistributions in binary form must reproduce the above
 *    copyright notice, this list of conditions and the following
 *    disclaimer in the documentation and/or other materials
 *    provided with the distribution.
 *
 * THIS SOFTWARE IS PROVIDED BY <COPYRIGHT HOLDER> ``AS IS'' AND
 * ANY EXPRESS OR IMPLIED WARRANTIES, INCLUDING, BUT NOT LIMITED
 * TO, THE IMPLIED WARRANTIES OF MERCHANTABILITY AND FITNESS FOR
 * A PARTICULAR PURPOSE ARE DISCLAIMED. IN NO EVENT SHALL
 * <COPYRIGHT HOLDER> OR CONTRIBUTORS BE LIABLE FOR ANY DIRECT,
 * INDIRECT, INCIDENTAL, SPECIAL, EXEMPLARY, OR CONSEQUENTIAL
 * DAMAGES (INCLUDING, BUT NOT LIMITED TO, PROCUREMENT OF
 * SUBSTITUTE GOODS OR SERVICES; LOSS OF USE, DATA, OR PROFITS; OR
 * BUSINESS INTERRUPTION) HOWEVER CAUSED AND ON ANY THEORY OF
 * LIABILITY, WHETHER IN CONTRACT, STRICT LIABILITY, OR TORT
 * (INCLUDING NEGLIGENCE OR OTHERWISE) ARISING IN ANY WAY OUT OF
 * THE USE OF THIS SOFTWARE, EVEN IF ADVISED OF THE POSSIBILITY OF
 * SUCH DAMAGE.
 */
#include "vinyl.h"

#include <dirent.h>
#include <pmatomic.h>
#include <sys/uio.h>

#include <bit/bit.h>
#include <small/rlist.h>
#define RB_COMPACT 1
#include <small/rb.h>
#include <small/mempool.h>
#include <small/region.h>
#include <msgpuck/msgpuck.h>
#include <coeio_file.h>

#include "trivia/util.h"
#include "crc32.h"
#include "clock.h"
#include "trivia/config.h"
#include "tt_pthread.h"
#include "cfg.h"
#include "diag.h"
#include "fiber.h" /* cord_slab_cache() */
#include "ipc.h"
#include "coeio.h"
#include "histogram.h"
#include "rmean.h"

#include "errcode.h"
#include "key_def.h"
#include "tuple.h"
#include "tuple_update.h"
#include "txn.h" /* box_txn_alloc() */
#include "iproto_constants.h"

#include "vclock.h"
#include "assoc.h"
#include "errinj.h"

#define HEAP_FORWARD_DECLARATION
#include "salad/heap.h"

#define vy_cmp(a, b) \
	((a) == (b) ? 0 : (((a) > (b)) ? 1 : -1))

enum vinyl_status {
	VINYL_OFFLINE,
	VINYL_INITIAL_RECOVERY,
	VINYL_FINAL_RECOVERY,
	VINYL_ONLINE,
};

struct vy_quota;
struct tx_manager;
struct vy_scheduler;
struct vy_task;
struct vy_stat;

/**
 * Global configuration of an entire vinyl instance (env object).
 */
struct vy_conf {
	/* path to vinyl_dir */
	char *path;
	/* memory */
	uint64_t memory_limit;
};

struct vy_env {
	enum vinyl_status status;
	/** List of open spaces. */
	struct rlist indexes;
	struct vy_conf      *conf;
	struct vy_quota     *quota;
	struct tx_manager   *xm;
	struct vy_scheduler *scheduler;
	struct vy_stat      *stat;
	struct mempool      cursor_pool;
	struct mempool      mem_tree_extent_pool;
	/** Timer for updating quota watermark. */
	ev_timer            quota_timer;
};

struct vy_buf {
	/** Start of the allocated buffer */
	char *s;
	/** End of the used area */
	char *p;
	/** End of the buffer */
	char *e;
};

static void
vy_buf_create(struct vy_buf *b)
{
	b->s = NULL;
	b->p = NULL;
	b->e = NULL;
}

static void
vy_buf_destroy(struct vy_buf *b)
{
	if (unlikely(b->s == NULL))
		return;
	free(b->s);
	b->s = NULL;
	b->p = NULL;
	b->e = NULL;
}

static size_t
vy_buf_size(struct vy_buf *b) {
	return b->e - b->s;
}

static size_t
vy_buf_used(struct vy_buf *b) {
	return b->p - b->s;
}

static int
vy_buf_ensure(struct vy_buf *b, size_t size)
{
	if (likely(b->e - b->p >= (ptrdiff_t)size))
		return 0;
	size_t sz = vy_buf_size(b) * 2;
	size_t actual = vy_buf_used(b) + size;
	if (unlikely(actual > sz))
		sz = actual;
	char *p;
	if (b->s == NULL) {
		p = malloc(sz);
		if (unlikely(p == NULL)) {
			diag_set(OutOfMemory, sz, "malloc", "vy_buf->p");
			return -1;
		}
	} else {
		p = realloc(b->s, sz);
		if (unlikely(p == NULL)) {
			diag_set(OutOfMemory, sz, "realloc", "vy_buf->p");
			return -1;
		}
	}
	b->p = p + (b->p - b->s);
	b->e = p + sz;
	b->s = p;
	assert((b->e - b->p) >= (ptrdiff_t)size);
	return 0;
}

static void
vy_buf_advance(struct vy_buf *b, size_t size)
{
	b->p += size;
}

#define vy_crcs(p, size, crc) \
	crc32_calc(crc, (char*)p + sizeof(uint32_t), size - sizeof(uint32_t))

struct vy_quota {
	bool enable;
	int64_t limit;
	int64_t watermark;
	int64_t used;
	struct ipc_cond cond;
};

static struct vy_quota *
vy_quota_new(int64_t);

static int
vy_quota_delete(struct vy_quota*);

static void
vy_quota_enable(struct vy_quota*);

static int64_t
vy_quota_used(struct vy_quota *q)
{
	return q->used;
}

static int
vy_quota_used_percent(struct vy_quota *q)
{
	if (q->limit == 0)
		return 0;
	return (q->used * 100) / q->limit;
}

static bool
vy_quota_exceeded(struct vy_quota *q)
{
	return q->used >= q->watermark;
}

struct vy_latency {
	uint64_t count;
	double total;
	double max;
};

static void
vy_latency_update(struct vy_latency *lat, double v)
{
	lat->count++;
	lat->total += v;
	if (v > lat->max)
		lat->max = v;
}

static struct vy_quota *
vy_quota_new(int64_t limit)
{
	struct vy_quota *q = malloc(sizeof(*q));
	if (q == NULL) {
		diag_set(OutOfMemory, sizeof(*q), "quota", "struct");
		return NULL;
	}
	q->enable = false;
	q->limit  = limit;
	q->watermark = limit;
	q->used   = 0;
	ipc_cond_create(&q->cond);
	return q;
}

static int
vy_quota_delete(struct vy_quota *q)
{
	ipc_cond_broadcast(&q->cond);
	ipc_cond_destroy(&q->cond);
	free(q);
	return 0;
}

static void
vy_quota_enable(struct vy_quota *q)
{
	q->enable = true;
}

static void
vy_quota_use(struct vy_quota *q, int64_t size,
	     struct ipc_cond *no_quota_cond)
{
	q->used += size;
	while (q->enable) {
		if (q->used >= q->watermark)
			ipc_cond_signal(no_quota_cond);
		if (q->used < q->limit)
			break;
		ipc_cond_wait(&q->cond);
	}
}

static void
vy_quota_force_use(struct vy_quota *q, int64_t size)
{
	q->used += size;
}

static void
vy_quota_release(struct vy_quota *q, int64_t size)
{
	q->used -= size;
	if (q->used < q->limit)
		ipc_cond_broadcast(&q->cond);
}

static void
vy_quota_update_watermark(struct vy_quota *q, size_t max_range_size,
			  int64_t tx_write_rate, int64_t dump_bandwidth)
{
	/*
	 * In order to avoid throttling transactions due to the hard
	 * memory limit, we start dumping ranges beforehand, after
	 * exceeding the memory watermark. The gap between the watermark
	 * and the hard limit is set to such a value that should allow
	 * us to dump the biggest range before the hard limit is hit,
	 * basing on average write rate and disk bandwidth.
	 */
	q->watermark = q->limit - (double)max_range_size *
					tx_write_rate / dump_bandwidth;
	if (q->watermark < 0)
		q->watermark = 0;
}

static int
path_exists(const char *path)
{
	struct stat st;
	int rc = lstat(path, &st);
	return rc == 0;
}

enum vy_stat_name {
	VY_STAT_GET,
	VY_STAT_TX,
	VY_STAT_TX_OPS,
	VY_STAT_TX_WRITE,
	VY_STAT_CURSOR,
	VY_STAT_CURSOR_OPS,
	VY_STAT_LAST,
};

static const char *vy_stat_strings[] = {
	"get",
	"tx",
	"tx_ops",
	"tx_write",
	"cursor",
	"cursor_ops",
};

struct vy_stat {
	struct rmean *rmean;
	uint64_t write_count;
	uint64_t tx_rlb;
	uint64_t tx_conflict;
	struct vy_latency get_latency;
	struct vy_latency tx_latency;
	struct vy_latency cursor_latency;
	/**
	 * Dump bandwidth is needed for calculating the quota watermark.
	 * The higher the bandwidth, the later we can start dumping w/o
	 * suffering from transaction throttling. So we want to be very
	 * conservative about estimating the bandwidth.
	 *
	 * To make sure we don't overestimate it, we maintain a
	 * histogram of all observed measurements and assume the
	 * bandwidth to be equal to the 10th percentile, i.e. the
	 * best result among 10% worst measurements.
	 */
	struct histogram *dump_bw;
	int64_t dump_total;
};

static struct vy_stat *
vy_stat_new()
{
	enum { KB = 1000, MB = 1000 * 1000 };
	static int64_t bandwidth_buckets[] = {
		100 * KB, 200 * KB, 300 * KB, 400 * KB, 500 * KB,
		  1 * MB,   2 * MB,   3 * MB,   4 * MB,   5 * MB,
		 10 * MB,  20 * MB,  30 * MB,  40 * MB,  50 * MB,
		 60 * MB,  70 * MB,  80 * MB,  90 * MB, 100 * MB,
		110 * MB, 120 * MB, 130 * MB, 140 * MB, 150 * MB,
		160 * MB, 170 * MB, 180 * MB, 190 * MB, 200 * MB,
		220 * MB, 240 * MB, 260 * MB, 280 * MB, 300 * MB,
		320 * MB, 340 * MB, 360 * MB, 380 * MB, 400 * MB,
		450 * MB, 500 * MB, 550 * MB, 600 * MB, 650 * MB,
		700 * MB, 750 * MB, 800 * MB, 850 * MB, 900 * MB,
		950 * MB, 1000 * MB,
	};

	struct vy_stat *s = calloc(1, sizeof(*s));
	if (s == NULL) {
		diag_set(OutOfMemory, sizeof(*s), "stat", "struct");
		return NULL;
	}
	s->dump_bw = histogram_new(bandwidth_buckets,
				   lengthof(bandwidth_buckets));
	if (s->dump_bw == NULL) {
		free(s);
		return NULL;
	}
	/*
	 * Until we dump anything, assume bandwidth to be 10 MB/s,
	 * which should be fine for initial guess.
	 */
	histogram_collect(s->dump_bw, 10 * MB);

	s->rmean = rmean_new(vy_stat_strings, VY_STAT_LAST);
	if (s->rmean == NULL) {
		histogram_delete(s->dump_bw);
		free(s);
		return NULL;
	}
	return s;
}

static void
vy_stat_delete(struct vy_stat *s)
{
	histogram_delete(s->dump_bw);
	rmean_delete(s->rmean);
	free(s);
}

static void
vy_stat_get(struct vy_stat *s, ev_tstamp start)
{
	ev_tstamp diff = ev_now(loop()) - start;
	rmean_collect(s->rmean, VY_STAT_GET, 1);
	vy_latency_update(&s->get_latency, diff);
}

static void
vy_stat_tx(struct vy_stat *s, ev_tstamp start,
	   int ops, int write_count, size_t write_size)
{
	ev_tstamp diff = ev_now(loop()) - start;
	rmean_collect(s->rmean, VY_STAT_TX, 1);
	rmean_collect(s->rmean, VY_STAT_TX_OPS, ops);
	rmean_collect(s->rmean, VY_STAT_TX_WRITE, write_size);
	s->write_count += write_count;
	vy_latency_update(&s->tx_latency, diff);
}

static void
vy_stat_cursor(struct vy_stat *s, ev_tstamp start, int ops)
{
	ev_tstamp diff = ev_now(loop()) - start;
	rmean_collect(s->rmean, VY_STAT_CURSOR, 1);
	rmean_collect(s->rmean, VY_STAT_CURSOR_OPS, ops);
	vy_latency_update(&s->cursor_latency, diff);
}

static void
vy_stat_dump(struct vy_stat *s, ev_tstamp time, size_t written)
{
	histogram_collect(s->dump_bw, written / time);
	s->dump_total += written;
}

static int64_t
vy_stat_dump_bandwidth(struct vy_stat *s)
{
	/* See comment to vy_stat->dump_bw. */
	return histogram_percentile(s->dump_bw, 10);
}

static int64_t
vy_stat_tx_write_rate(struct vy_stat *s)
{
	return rmean_mean(s->rmean, VY_STAT_TX_WRITE);
}

/* {{{ Statement public API */

/**
 * There are two groups of statements:
 *
 *  - SELECT and DELETE are "key" statements.
 *  - DELETE, UPSERT and REPLACE are "tuple" statements.
 *
 * REPLACE/UPSERT statements structure:
 *
 *  4 bytes      4 bytes     MessagePack data.
 * ┏━━━━━━┳━━━━━┳━━━━━━┳━━━━━━━━━━━━━━━━━━━━━━━━━━━━━━━━━━━┓╍╍╍╍╍╍╍╍╍╍╍╍┓
 * ┃ offN ┃ ... ┃ off1 ┃ header ..┃key1┃..┃key2┃..┃keyN┃.. ┃ operations ┇
 * ┗━━┳━━━┻━━━━━┻━━┳━━━┻━━━━━━━━━━━━━━━━━━━━━━━━━━━━━━━━━━━┛╍╍╍╍╍╍╍╍╍╍╍╍┛
 *    ┃     ...    ┃              ▲               ▲
 *    ┃            ┗━━━━━━━━━━━━━━┛               ┃
 *    ┗━━━━━━━━━━━━━━━━━━━━━━━━━━━━━━━━━━━━━━━━━━━┛
 * Offsets are stored only for indexed fields, though MessagePack'ed tuple data
 * can contain also not indexed fields. For example, if fields 3 and 5 are
 * indexed then before MessagePack data are stored offsets only for field 3 and
 * field 5.
 *
 * SELECT/DELETE statements structure.
 * ┏━━━━━━━━━━━━━━┳━━━━━━━━━━━━━━━━━┓
 * ┃ array header ┃ part1 ... partN ┃  -  MessagePack data
 * ┗━━━━━━━━━━━━━━┻━━━━━━━━━━━━━━━━━┛
 *
 * Field 'operations' is used for storing operations of UPSERT statement.
 */
struct vy_stmt {
	int64_t  lsn;
	uint32_t size;
	uint16_t refs; /* atomic */
	uint8_t  type; /* IPROTO_SELECT/REPLACE/UPSERT/DELETE */
	char data[0];
};

/**
 * There are two groups of comparators - for raw data and for full statements.
 * Specialized comparators are faster than general-purpose comparators.
 * For example, vy_stmt_compare - slowest comparator because it in worst case
 * checks all combinations of key and tuple types, but
 * vy_key_compare - fastest comparator, because it shouldn't check statement
 * types.
 */

/**
 * Compare statements by their raw data.
 * @param stmt_a Left operand of comparison.
 * @param stmt_b Right operand of comparison.
 * @param a_type iproto_type of stmt_data_a
 * @param b_type iproto_type of stmt_data_b
 * @param key_def Definition of the format of both statements.
 *
 * @retval 0   if a == b
 * @retval > 0 if a > b
 * @retval < 0 if a < b
 */
static int
vy_stmt_compare_raw(const char *stmt_a, uint8_t a_type,
		    const char *stmt_b, uint8_t b_type,
		    const struct tuple_format *format,
		    const struct key_def *key_def);

/** @sa vy_stmt_compare_raw. */
static int
vy_stmt_compare(const struct vy_stmt *stmt_a, const struct vy_stmt *stmt_b,
		const struct tuple_format *format,
		const struct key_def *key_def);

/**
 * Compare key statements by their raw data.
 * @param key_a Left operand of comparison.
 * @param key_b Right operand of comparison.
 * @param key_def Definition of the format of both statements.
 *
 * @retval 0   if key_a == key_b
 * @retval > 0 if key_a > key_b
 * @retval < 0 if key_a < key_b
 */
static int
vy_key_compare_raw(const char *key_a, const char *key_b,
		   const struct key_def *key_def);

/** @sa vy_key_compare_raw. */
static int
vy_key_compare(const struct vy_stmt *key_a, const struct vy_stmt *key_b,
	       const struct key_def *key_def);

/**
 * Compare a statement of any type with a key statement by their raw data.
 * @param stmt Left operand of comparison.
 * @param key Right operand of comparison.
 * @param key_def Definition of the format of both statements.
 *
 * @retval 0   if stmt == key
 * @retval > 0 if stmt > key
 * @retval < 0 if stmt < key
 */
static int
vy_stmt_compare_with_raw_key(const struct vy_stmt *stmt, const char *key,
			     const struct tuple_format *format,
			     const struct key_def *key_def);

/** @sa vy_stmt_compare_with_raw_key. */
static int
vy_stmt_compare_with_key(const struct vy_stmt *stmt,
			 const struct vy_stmt *key,
			 const struct tuple_format *format,
			 const struct key_def *key_def);

/**
 * Create the SELECT statement from raw MessagePack data.
 * @param key MessagePack data that contain an array of fields WITHOUT the
 *            array header.
 * @param part_count Count of the key fields that will be saved as result.
 *
 * @retval NULL     Memory allocation error.
 * @retval not NULL Success.
 */
static struct vy_stmt *
vy_stmt_new_select(const char *key, uint32_t part_count);

/**
 * Create the REPLACE statement from raw MessagePack data.
 * @param tuple_begin MessagePack data that contain an array of fields WITH the
 *                    array header.
 * @param tuple_end End of the array that begins from @param tuple_begin.
 * @param format Format of a tuple for offsets generating.
 * @param key_def Key definition.
 *
 * @retval NULL     Memory allocation error.
 * @retval not NULL Success.
 */
static struct vy_stmt *
vy_stmt_new_replace(const char *tuple_begin, const char *tuple_end,
		    const struct tuple_format *format,
		    const struct key_def *key_def);

 /**
 * Create the UPSERT statement from raw MessagePack data.
 * @param tuple_begin MessagePack data that contain an array of fields WITH the
 *                    array header.
 * @param tuple_end End of the array that begins from @param tuple_begin.
 * @param format Format of a tuple for offsets generating.
 * @param key_def Key definition.
 * @param operations Vector of update operations.
 * @param ops_cnt Length of the update operations vector.
 *
 * @retval NULL     Memory allocation error.
 * @retval not NULL Success.
 */
static struct vy_stmt *
vy_stmt_new_upsert(const char *tuple_begin, const char *tuple_end,
		   const struct tuple_format *format,
		   const struct key_def *key_def, struct iovec *operations,
		   uint32_t ops_cnt);

/**
 * Apply the UPSERT statement to the REPLACE, UPSERT or DELETE statement.
 * If the second statement is
 * - REPLACE then update operations of the first one will be applied to the
 *   second and a REPLACE statement will be returned;
 *
 * - UPSERT then the new UPSERT will be created with combined operations of both
 *   arguments;
 *
 * - DELETE or NULL then the first one will be turned into REPLACE and returned
 *   as the result;
 *
 * @param upsert An UPSERT statement.
 * @param object An REPLACE/DELETE/UPSERT statement or NULL.
 * @param index Index that will be used for formatting result statement.
 * @param suppress_error True if ClientErrors must not be written to log.
 *
 * @retval NULL     Memory allocation error.
 * @retval not NULL Success.
 */
static struct vy_stmt *
vy_apply_upsert(const struct vy_stmt *upsert, const struct vy_stmt *object,
		const struct key_def *key_def,
		const struct tuple_format *format, bool suppress_error);

/**
 * Extract MessagePack data from the REPLACE/UPSERT statement.
 * @param stmt An UPSERT or REPLACE statement.
 * @param key_def Definition of the format of the tuple.
 * @param mp_size Out parameter for size of the returned tuple.
 *
 * @retval Pointer on MessagePack array of tuple fields.
 */
static const char *
vy_stmt_tuple_data(const struct vy_stmt *stmt, const struct key_def *key_def,
		   uint32_t *mp_size);

/**
 * Extract the operations array from the UPSERT statement.
 * @param stmt An UPSERT statement.
 * @param key_def Definition of the format of the tuple.
 * @param mp_size Out parameter for size of the returned array.
 *
 * @retval Pointer on MessagePack array of update operations.
 */
static const char *
vy_stmt_upsert_ops(const struct vy_stmt *stmt, const struct key_def *key_def,
		   uint32_t *mp_size);

/* Statement public API }}} */

static uint32_t
vy_stmt_size(const struct vy_stmt *v);

static struct vy_stmt *
vy_stmt_alloc(uint32_t size);

static uint32_t
vy_stmt_part_count(const struct vy_stmt *stmt, const struct key_def *def);

static void
vy_stmt_ref(struct vy_stmt *stmt);

static void
vy_stmt_unref(struct vy_stmt *stmt);

/**
 * Extract a SELECT statement with only indexed fields from raw data.
 * @param index Index for which a key is extracted.
 * @param stmt Raw data of struct vy_stmt.
 * @param type IProto type of @param stmt.
 *
 * @retval not NULL Success.
 * @retval NULL Memory allocation error.
 */
static struct vy_stmt *
vy_stmt_extract_key_raw(struct key_def *key_def, const char *stmt,
			uint8_t type);

/**
 * Format a key into string.
 * Example: [1, 2, "string"]
 * \sa mp_snprint()
 */
static int
vy_key_snprint(char *buf, int size, const char *key)
{
	if (key == NULL)
		return snprintf(buf, size, "[]");

	int total = 0;
	SNPRINT(total, snprintf, buf, size, "[");
	uint32_t count = mp_decode_array(&key);
	for (uint32_t i = 0; i < count; i++) {
		if (i > 0)
			SNPRINT(total, snprintf, buf, size, ", ");
		SNPRINT(total, mp_snprint, buf, size, key);
		mp_next(&key);
	}
	SNPRINT(total, snprintf, buf, size, "]");
	return total;
}

/**
 * Format a statement into string.
 * Example: REPLACE([1, 2, "string"], lsn=48)
 */
static int
vy_stmt_snprint(char *buf, int size, const struct vy_stmt *stmt,
		const struct key_def *key_def)
{
	int total = 0;
	SNPRINT(total, snprintf, buf, size, "%s(",
		iproto_type_name(stmt->type));
	if (stmt == NULL) {
		SNPRINT(total, snprintf, buf, size, "[]");
	} else {
		uint32_t tuple_size;
		const char *tuple_data = vy_stmt_tuple_data(stmt, key_def,
							    &tuple_size);
		SNPRINT(total, vy_key_snprint, buf, size, tuple_data);
	}
	SNPRINT(total, snprintf, buf, size, ", lsn=%lld)",
		(long long) stmt->lsn);
	return total;
}

/*
 * Format a key into string using a static buffer.
 * Useful for gdb and say_debug().
 * \sa vy_key_snprint()
 */
MAYBE_UNUSED static const char *
vy_key_str(const char *key)
{
	char *buf = tt_static_buf();
	if (vy_key_snprint(buf, TT_STATIC_BUF_LEN, key) < 0)
		return "<failed to format key>";
	return buf;
}

/*
 * Format a statement into string using a static buffer.
 * Useful for gdb and say_debug().
 * \sa vy_stmt_snprint()
 */
MAYBE_UNUSED static const char *
vy_stmt_str(const struct vy_stmt *stmt, const struct key_def *key_def)
{
	char *buf = tt_static_buf();
	if (vy_stmt_snprint(buf, TT_STATIC_BUF_LEN, stmt, key_def) < 0)
		return "<failed to format statement>";
	return buf;
}

struct tree_mem_key {
	const struct vy_stmt *stmt;
	int64_t lsn;
};

struct vy_mem;

static int
vy_mem_tree_cmp(struct vy_stmt *a, struct vy_stmt *b, struct vy_mem *index);

static int
vy_mem_tree_cmp_key(struct vy_stmt *a, struct tree_mem_key *key,
		    struct vy_mem *index);

#define VY_MEM_TREE_EXTENT_SIZE (16 * 1024)

#define BPS_TREE_NAME vy_mem_tree
#define BPS_TREE_BLOCK_SIZE 512
#define BPS_TREE_EXTENT_SIZE VY_MEM_TREE_EXTENT_SIZE
#define BPS_TREE_COMPARE(a, b, index) vy_mem_tree_cmp(a, b, index)
#define BPS_TREE_COMPARE_KEY(a, b, index) vy_mem_tree_cmp_key(a, b, index)
#define bps_tree_elem_t struct vy_stmt *
#define bps_tree_key_t struct tree_mem_key *
#define bps_tree_arg_t struct vy_mem *
#define BPS_TREE_NO_DEBUG

#include "salad/bps_tree.h"

/*
 * vy_mem is an in-memory container for vy_stmt objects in
 * a single vinyl range.
 * Internally it uses bps_tree to stores struct vy_stmt *objects.
 * which are ordered by statement key and, for the same key,
 * by lsn, in descending order.
 *
 * For example, assume there are two statements with the same key,
 * but different LSN. These are duplicates of the same key,
 * maintained for the purpose of MVCC/consistent read view.
 * In Vinyl terms, they form a duplicate chain.
 *
 * vy_mem distinguishes between the first duplicate in the chain
 * and other keys in that chain.
 *
 * During insertion, the reference counter of vy_stmt is
 * incremented, during destruction all vy_stmt' reference
 * counters are decremented.
 */
struct vy_mem {
	struct vy_mem *next;
	struct vy_mem_tree tree;
	uint32_t used;
	int64_t min_lsn;
	/* A key definition for this index. */
	struct key_def *key_def;
	/* A tuple format for key_def. */
	struct tuple_format *format;
	/** version is initially 0 and is incremented on every write */
	uint32_t version;
};

static int
vy_mem_tree_cmp(struct vy_stmt *a, struct vy_stmt *b, struct vy_mem *index)
{
	int res = vy_stmt_compare(a, b, index->format, index->key_def);
	res = res ? res : a->lsn > b->lsn ? -1 : a->lsn < b->lsn;
	return res;
}

static int
vy_mem_tree_cmp_key(struct vy_stmt *a, struct tree_mem_key *key,
		    struct vy_mem *index)
{
	int res = vy_stmt_compare(a, key->stmt, index->format, index->key_def);
	if (res == 0) {
		if (key->lsn == INT64_MAX - 1)
			return 0;
		res = a->lsn > key->lsn ? -1 : a->lsn < key->lsn;
	}
	return res;
}

static void *
vy_mem_tree_extent_alloc(void *ctx)
{
	struct mempool *mem_tree_extent_pool = ctx;
	void *res = mempool_alloc(mem_tree_extent_pool);
	if (res == NULL) {
		diag_set(OutOfMemory, VY_MEM_TREE_EXTENT_SIZE,
			 "mempool", "vinyl matras page");
	}
	return res;
}

static void
vy_mem_tree_extent_free(void *ctx, void *p)
{
	struct mempool *mem_tree_extent_pool = ctx;
	mempool_free(mem_tree_extent_pool, p);
}

static struct vy_mem *
vy_mem_new(struct vy_env *env, struct key_def *key_def,
	   struct tuple_format *format)
{
	struct vy_mem *index = malloc(sizeof(*index));
	if (!index) {
		diag_set(OutOfMemory, sizeof(*index),
			 "malloc", "struct vy_mem");
		return NULL;
	}
	index->next = NULL;
	index->min_lsn = INT64_MAX;
	index->used = 0;
	index->key_def = key_def;
	index->version = 0;
	index->format = format;
	vy_mem_tree_create(&index->tree, index,
			   vy_mem_tree_extent_alloc,
			   vy_mem_tree_extent_free,
			   &env->mem_tree_extent_pool);
	return index;
}

static void
vy_mem_delete(struct vy_mem *index)
{
	assert(index == index->tree.arg);
	struct vy_mem_tree_iterator itr;
	itr = vy_mem_tree_iterator_first(&index->tree);
	while (!vy_mem_tree_iterator_is_invalid(&itr)) {
		struct vy_stmt *v =
			*vy_mem_tree_iterator_get_elem(&index->tree, &itr);
		vy_stmt_unref(v);
		vy_mem_tree_iterator_next(&index->tree, &itr);
	}
	vy_mem_tree_destroy(&index->tree);
	TRASH(index);
	free(index);
}

/*
 * Return the older statement for the given one.
 */
static struct vy_stmt *
vy_mem_older_lsn(struct vy_mem *mem, const struct vy_stmt *stmt,
		 const struct key_def *key_def)
{
	struct tree_mem_key tree_key;
	tree_key.stmt = stmt;
	tree_key.lsn = stmt->lsn - 1;
	bool exact = false;
	struct vy_mem_tree_iterator itr =
		vy_mem_tree_lower_bound(&mem->tree, &tree_key, &exact);

	if (vy_mem_tree_iterator_is_invalid(&itr))
		return NULL;

	struct vy_stmt *result;
	result = *vy_mem_tree_iterator_get_elem(&mem->tree, &itr);
	if (vy_stmt_compare(result, stmt, mem->format, key_def) != 0)
		return NULL;
	return result;
}

/*
 * Number of successive upserts for the same statement after
 * which we should consider inserting a replace statement to
 * optimize future selects (see vy_range_optimize_upserts()).
 */
#define VY_UPSERT_THRESHOLD	10

static bool
vy_mem_too_many_upserts(struct vy_mem *mem, const struct vy_stmt *stmt,
			const struct key_def *key_def)
{
	struct tree_mem_key tree_key = {
		.stmt = stmt,
		.lsn = stmt->lsn - 1,
	};
	int count = 0;
	struct vy_mem_tree_iterator itr =
		vy_mem_tree_lower_bound(&mem->tree, &tree_key, NULL);
	while (!vy_mem_tree_iterator_is_invalid(&itr)) {
		struct vy_stmt *v =
			*vy_mem_tree_iterator_get_elem(&mem->tree, &itr);
		if (v->type != IPROTO_UPSERT ||
		    vy_stmt_compare(v, stmt, mem->format, key_def) != 0)
			break;
		if (++count > VY_UPSERT_THRESHOLD)
			return true;
		vy_mem_tree_iterator_next(&mem->tree, &itr);
	}
	return false;
}

/**
 * The footprint of run metadata on disk.
 * Run metadata is a set of packed data structures which are
 * written to disk in host byte order. They describe the
 * format of the run itself, which is a collection of
 * equi-sized, aligned pages with statements.
 *
 * This footprint is the first thing written to disk
 * when a run is dumped. It is a way to achieve
 * backward compatibility when restoring runs written
 * by previous versions of tarantool: it is assumed that
 * the data structures will get new members, which will
 * be stored at their end, and we'll be able to check
 * for absent members by looking at this footprint record.
 */
struct PACKED vy_run_footprint {
	/** Size of struct vy_run_info */
	uint16_t run_info_size;
	/* Size of struct vy_page_info */
	uint16_t page_info_size;
	/* Size struct vy_stmt_info */
	uint16_t stmt_info_size;
	/* Data alignment */
	uint16_t alignment;
};

/**
 * Run metadata. A run is a written to a file as a single
 * chunk.
 */
struct PACKED vy_run_info {
	/* Sizes of containing structures */
	struct vy_run_footprint footprint;
	uint32_t  crc;
	/** Total run size when stored in a file. */
	uint64_t size;
	/** Run page count. */
	uint32_t  count;
	/* Unused: pages_size = count * sizeof(struct vy_page_info) */
	uint32_t unused;
	/** Offset of this run's page index in the file. */
	uint64_t  pages_offset;
	/** size of min data block */
	uint32_t  min_size;
	/** start of min keys array (global) */
	uint64_t  min_offset;
	/** Number of keys in the min-max key array. */
	uint32_t  keys;
	/* Min and max lsn over all statements in the run. */
	int64_t  min_lsn;
	int64_t  max_lsn;
	/** Offset and size of range->begin. */
	uint32_t begin_key_offset;
	uint32_t begin_key_size;
	/** Offset and size of range->end. */
	uint32_t end_key_offset;
	uint32_t end_key_size;

	uint64_t  total;
	uint64_t  totalorigin;
};

struct PACKED vy_page_info {
	uint32_t crc;
	/* count of records */
	uint32_t count;
	/* offset of page data in run */
	uint64_t offset;
	/* size of page data in file */
	uint32_t size;
	/* size of page data in memory, i.e. unpacked */
	uint32_t unpacked_size;
	/* Offset of the min key in the parent run->pages_min. */
	uint32_t min_key_offset;
	/* minimal lsn of all records in page */
	int64_t min_lsn;
	/* maximal lsn of all records in page */
	int64_t max_lsn;
};

struct PACKED vy_stmt_info {
	/* record lsn */
	int64_t lsn;
	/* offset in data block */
	uint32_t offset;
	/* size of statement */
	uint32_t size;
	/* type */
	uint8_t type;
	/* for 4-byte alignment */
	uint8_t reserved[3];
};

struct vy_run {
	struct vy_run_info info;
	struct vy_page_info *page_infos;
	/* buffer with min keys of pages */
	struct vy_buf pages_min;
	/** Run data file. */
	int fd;
	struct vy_run *next;
};

struct vy_range {
	int64_t   id;
	/**
	 * Range lower bound. NULL if range is leftmost.
	 * Both 'begin' and 'end' statements have SELECT type with the full
	 * idexed key.
	 */
	struct vy_stmt *begin;
	/** Range upper bound. NULL if range is rightmost. */
	struct vy_stmt *end;
	struct vy_index *index;
	ev_tstamp update_time;
	/** Total amount of memory used by this range (sum of mem->used). */
	uint32_t used;
	/** Minimal in-memory lsn (min over mem->min_lsn). */
	int64_t min_lsn;
	/**
	 * List of all on-disk runs, linked by vy_run->next.
	 * The newer a run, the closer it to the list head.
	 */
	struct vy_run  *run;
	uint32_t   run_count;
	struct vy_mem *mem;
	uint32_t   mem_count;
	/** Number of times the range was compacted. */
	int        merge_count;
	/** Points to the range being compacted to this range. */
	struct vy_range *shadow;
	rb_node(struct vy_range) tree_node;
	struct heap_node   nodecompact;
	struct heap_node   nodedump;
	/**
	 * Incremented whenever an in-memory index (->mem) or on disk
	 * run (->run) is added to or deleted from this range. Used to
	 * invalidate iterators.
	 */
	uint32_t version;
};

typedef rb_tree(struct vy_range) vy_range_tree_t;

/**
 * A single operation made by a transaction:
 * a single read or write in a vy_index.
 */
struct txv {
	/** Transaction start logical time - used by conflict manager. */
	int64_t tsn;
	struct vy_index *index;
	struct vy_stmt *stmt;
	struct vy_tx *tx;
	/** Next in the transaction log. */
	struct stailq_entry next_in_log;
	/** Member of the transaction manager index. */
	rb_node(struct txv) in_read_set;
	/** Member of the transaction log index. */
	rb_node(struct txv) in_write_set;
	/** true for read tx, false for write tx */
	bool is_read;
};

typedef rb_tree(struct txv) read_set_t;

struct vy_index {
	struct vy_env *env;
	/**
	 * Conflict manager index. Contains all changes
	 * made by transaction before they commit. Is used
	 * to implement read committed isolation level, i.e.
	 * the changes made by a transaction are only present
	 * in this tree, and thus not seen by other transactions.
	 */
	read_set_t read_set;
	vy_range_tree_t tree;
	/** Number of ranges in this index. */
	int range_count;
	/** Number of runs in all ranges. */
	int run_count;
	/** Number of pages in all runs. */
	int page_count;
	/**
	 * Total number of statements in this index,
	 * stored both in memory and on disk.
	 */
	uint64_t stmt_count;
	/** Size of data stored on disk. */
	uint64_t size;
	/** Amount of memory used by in-memory indexes. */
	uint64_t used;
	/** Histogram of number of runs in range. */
	struct histogram *run_hist;
	/**
	 * Reference counter. Used to postpone index drop
	 * until all pending operations have completed.
	 */
	uint32_t refs;
	/** A schematic name for profiler output. */
	char *name;
	/** The path with index files. */
	char *path;

	/* A key definition for this index. */
	struct key_def *key_def;
	/* A tuple format for key_def. */
	struct tuple_format *format;

	/** Member of env->db or scheduler->shutdown. */
	struct rlist link;
	/**
	 * For each index range list modification,
	 * get a new range id and increment this variable.
	 * For new ranges, use this id as a sequence.
	 */
	int64_t range_id_max;
	/**
	 * Incremented for each change of the range list,
	 * to invalidate iterators.
	 */
	uint32_t version;
};


/** Transaction state. */
enum tx_state {
	/** Initial state. */
	VINYL_TX_READY,
	/**
	 * A transaction is finished and validated in the engine.
	 * It may still be rolled back if there is an error
	 * writing the WAL.
	 */
	VINYL_TX_COMMIT,
	/** A transaction is aborted or rolled back. */
	VINYL_TX_ROLLBACK
};

/** Transaction type. */
enum tx_type {
	VINYL_TX_RO,
	VINYL_TX_RW
};

struct read_set_key {
	struct vy_stmt *stmt;
	int64_t tsn;
};

typedef rb_tree(struct txv) write_set_t;

struct vy_tx {
	/**
	 * In memory transaction log. Contains both reads
	 * and writes.
	 */
	struct stailq log;
	/**
	 * Writes of the transaction segregated by the changed
	 * vy_index object.
	 */
	write_set_t write_set;
	/**
	 * Version of write_set state; if the state changes (insert/remove),
	 * the version increments.
	 */
	uint32_t write_set_version;
	ev_tstamp start;
	enum tx_type type;
	enum tx_state state;
	/**
	 * The transaction is forbidden to commit unless it's read-only.
	 */
	bool is_aborted;
	/** Transaction logical start time. */
	int64_t tsn;
	/**
	 * Consistent read view LSN. Originally read-only transactions
	 * receive a read view lsn upon creation and do not see further
	 * changes.
	 * Other transactions are expected to be read-write and
	 * have vlsn == INT64_MAX to read newest data. Once a value read
	 * by such a transaction (T) is overwritten by another
	 * commiting transaction, T permanently goes to read view that does
	 * not see this change.
	 * If T does not have any write statements by the commit time it will
	 * be committed successfully, or aborted as conflicted otherwise.
	 */
	int64_t vlsn;
	rb_node(struct vy_tx) tree_node;
	/*
	 * For non-autocommit transactions, the list of open
	 * cursors. When a transaction ends, all open cursors are
	 * forcibly closed.
	 */
	struct rlist cursors;
	struct tx_manager *manager;
};

/**
 * Merge iterator takes several iterators as sources and sorts
 * output from them by the given order and LSN DESC. It has no filter,
 * it just sorts output from its sources.
 *
 * All statements from all sources can be traversed via
 * next_key()/next_lsn() like in a simple iterator (run, mem etc).
 * next_key() switches to the youngest statement of
 * the next key (according to the order), and next_lsn()
 * switches to an older statement of the same key.
 *
 * There are several merge optimizations, which expect that:
 *
 * 1) All sources are sorted by age, i.e. the most fresh
 * sources are added first.
 * 2) Mutable sources are added before read-blocking sources.
 *
 * The iterator can merge the write set of the current
 * transaction, that does not belong to any range but to entire
 * index, and mems and runs of some range. For this purpose the
 * iterator has a special flag (range_ended) that signals to the
 * read iterator that it must switch to the next range.
 */
struct vy_merge_iterator {
	/** Array of sources */
	struct vy_merge_src *src;
	/** Number of elements in the src array */
	uint32_t src_count;
	/** Number of elements allocated in the src array */
	uint32_t src_capacity;
	/** Current source offset that merge iterator is positioned on */
	uint32_t curr_src;
	/** Offset of the first source with is_mutable == true */
	uint32_t mutable_start;
	/** Next offset after the last source with is_mutable == true */
	uint32_t mutable_end;
	/* Index for key_def and ondex->version */
	struct vy_index *index;

	/* {{{ Range version checking */
	/* copy of index->version to track range tree changes */
	uint32_t index_version;
	/* current range */
	struct vy_range *curr_range;
	/* copy of curr_range->version to track mem/run lists changes */
	uint32_t range_version;
	/* Range version checking }}} */

	const struct vy_stmt *key;
	/** Order of iteration */
	enum vy_order order;
	/** Current stmt that merge iterator is positioned on */
	struct vy_stmt *curr_stmt;
	/**
	 * All sources with this front_id are on the same key of
	 * current iteration (optimization)
	 */
	uint32_t front_id;
	/**
	 * If index is unique and full key is given we can
	 * optimize first search in order to avoid unnecessary
	 * reading from disk.  That flag is set to true during
	 * initialization if index is unique and  full key is
	 * given. After first _get or _next_key call is set to
	 * false
	 */
	bool unique_optimization;
	/**
	 * After first search with unique_optimization we must do some extra
	 * moves and optimizations for _next_lsn call. So that flag is set to
	 * true after first search and will set to false after consequent
	 * _next_key call */
	bool is_in_uniq_opt;
	/**
	 * This flag is set to false during initialization and
	 * means that we must do lazy search for first _get or
	 * _next call. After that is set to false
	 */
	bool search_started;
	/**
	 * If all sources marked with belong_range = true comes to
	 * the end of data this flag is automatically set to true;
	 * is false otherwise.  For read iterator range_ended = true
	 * means that it must switch to next range
	 */
	bool range_ended;
};

struct vy_range_iterator {
	struct vy_index *index;
	enum vy_order order;
	const struct vy_stmt *key;
	struct vy_range *curr_range;
};

/**
 * Complex read iterator over vinyl index and write_set of current tx
 * Iterates over ranges, creates merge iterator for every range and outputs
 * the result.
 * Can also wor without transaction, just set tx = NULL in _open
 * Applyes upserts and skips deletes, so only one replace stmt for every key
 * is output
 */
struct vy_read_iterator {
	/* index to iterate over */
	struct vy_index *index;
	/* transaction to iterate over */
	struct vy_tx *tx;
	bool only_disk;

	/* search options */
	enum vy_order order;
	const struct vy_stmt *key;
	const int64_t *vlsn;

	/* iterator over ranges */
	struct vy_range_iterator range_iterator;
	/* current range */
	struct vy_range *curr_range;
	/* merge iterator over current range */
	struct vy_merge_iterator merge_iterator;

	struct vy_stmt *curr_stmt;
	/* is lazy search started */
	bool search_started;
};

/** Cursor. */
struct vy_cursor {
	/**
	 * A built-in transaction created when a cursor is open
	 * in autocommit mode.
	 */
	struct vy_tx tx_autocommit;
	struct vy_index *index;
	struct vy_stmt *key;
	/**
	 * Points either to tx_autocommit for autocommit mode or
	 * to a multi-statement transaction active when the cursor
	 * was created.
	 */
	struct vy_tx *tx;
	enum vy_order order;
	/** The number of vy_cursor_next() invocations. */
	int n_reads;
	/** Cursor creation time, used for statistics. */
	ev_tstamp start;
	/**
	 * All open cursors are registered in a transaction
	 * they belong to. When the transaction ends, the cursor
	 * is closed.
	 */
	struct rlist next_in_tx;
	/** Iterator over index */
	struct vy_read_iterator iterator;
};

static struct txv *
txv_new(struct vy_index *index, struct vy_stmt *stmt, struct vy_tx *tx)
{
	struct txv *v = malloc(sizeof(struct txv));
	if (unlikely(v == NULL)) {
		diag_set(OutOfMemory, sizeof(struct txv), "malloc",
			 "struct txv");
		return NULL;
	}
	v->index = index;
	v->tsn = tx->tsn;
	v->stmt = stmt;
	vy_stmt_ref(stmt);
	v->tx = tx;
	return v;
}

static void
txv_delete(struct txv *v)
{
	vy_stmt_unref(v->stmt);
	free(v);
}

static int
read_set_cmp(struct txv *a, struct txv *b);

static int
read_set_key_cmp(struct read_set_key *a, struct txv *b);

rb_gen_ext_key(MAYBE_UNUSED static inline, read_set_, read_set_t, struct txv,
	       in_read_set, read_set_cmp, struct read_set_key *,
	       read_set_key_cmp);

static struct txv *
read_set_search_key(read_set_t *rbtree, struct vy_stmt *stmt, int64_t tsn)
{
	struct read_set_key key;
	key.stmt = stmt;
	key.tsn = tsn;
	return read_set_search(rbtree, &key);
}

static int
read_set_cmp(struct txv *a, struct txv *b)
{
	assert(a->index == b->index);
	struct vy_index *idx = a->index;
	int rc = vy_stmt_compare(a->stmt, b->stmt, idx->format, idx->key_def);
	/**
	 * While in svindex older value are "bigger" than newer
	 * ones, i.e. the newest value comes first, in
	 * transactional index (read_set), we want to look
	 * at data in chronological order.
	 * @sa vy_mem_tree_cmp
	 */
	if (rc == 0)
		rc = a->tsn < b->tsn ? -1 : a->tsn > b->tsn;
	return rc;
}

static int
read_set_key_cmp(struct read_set_key *a, struct txv *b)
{
	struct vy_index *idx = b->index;
	int rc = vy_stmt_compare(a->stmt, b->stmt, idx->format, idx->key_def);
	if (rc == 0)
		rc = a->tsn < b->tsn ? -1 : a->tsn > b->tsn;
	return rc;
}

typedef rb_tree(struct vy_tx) tx_tree_t;

struct tx_manager {
	tx_tree_t tree;
	uint32_t count_rd;
	uint32_t count_rw;
	/** Transaction logical time. */
	int64_t tsn;
	/**
	 * The last committed log sequence number known to
	 * vinyl. Updated in vy_commit().
	 */
	int64_t lsn;
	/**
	 * View sequence number: the oldest read view maintained
	 * by the front end.
	 */
	int64_t vlsn;
	struct vy_env *env;
};

/**
 * Abort all transaction which are reading the stmt v written by
 * tx.
 */
static void
txv_abort_all(struct vy_env *env, struct vy_tx *tx, struct txv *v)
{
	read_set_t *tree = &v->index->read_set;
	struct key_def *key_def = v->index->key_def;
	struct tuple_format *format = v->index->format;
	struct read_set_key key;
	key.stmt = v->stmt;
	key.tsn = 0;
	/** Find the first value equal to or greater than key */
	struct txv *abort = read_set_nsearch(tree, &key);
	while (abort) {
		/* Check if we're still looking at the matching key. */
		if (vy_stmt_compare(key.stmt, abort->stmt, format, key_def))
			break;
		/* Don't abort self. */
		if (abort->tx != tx) {
			/* the found tx can only be commited as read-only */
			abort->tx->is_aborted = true;
			/* Set the read view of the found (now read-only) tx */
			if (abort->tx->vlsn == INT64_MAX)
				abort->tx->vlsn = env->xm->lsn;
			else
				assert(abort->tx->vlsn <= env->xm->lsn);
		}
		abort = read_set_next(tree, abort);
	}
}

static int
write_set_cmp(struct txv *a, struct txv *b)
{
	/* Order by index first, by key in the index second. */
	int rc = a->index < b->index ? -1 : a->index > b->index;
	if (rc == 0) {
		struct key_def *key_def = a->index->key_def;
		struct tuple_format *format = a->index->format;
		return vy_stmt_compare(a->stmt, b->stmt, format, key_def);
	}
	return rc;
}

struct write_set_key {
	struct vy_index *index;
	const struct vy_stmt *stmt;
};

static int
write_set_key_cmp(struct write_set_key *a, struct txv *b)
{
	/* Order by index first, by key in the index second. */
	int rc = a->index < b->index ? -1 : a->index > b->index;
	if (rc == 0) {
		if (a->stmt == NULL) {
			/*
			 * A special key to position search at the
			 * beginning of the index.
			 */
			return -1;
		}
		struct key_def *key_def = a->index->key_def;
		struct tuple_format *format = a->index->format;
		return vy_stmt_compare(a->stmt, b->stmt, format, key_def);
	}
	return rc;
}

rb_gen_ext_key(MAYBE_UNUSED static inline, write_set_, write_set_t, struct txv,
		in_write_set, write_set_cmp, struct write_set_key *,
		write_set_key_cmp);

static struct txv *
write_set_search_key(write_set_t *tree, struct vy_index *index,
		     const struct vy_stmt *data)
{
	struct write_set_key key = { .index = index, .stmt = data};
	return write_set_search(tree, &key);
}

static bool
vy_tx_is_ro(struct vy_tx *tx)
{
	return tx->type == VINYL_TX_RO ||
		tx->write_set.rbt_root == &tx->write_set.rbt_nil;
}

static int
tx_tree_cmp(struct vy_tx *a, struct vy_tx *b)
{
	return vy_cmp(a->tsn, b->tsn);
}

rb_gen(MAYBE_UNUSED static inline, tx_tree_, tx_tree_t, struct vy_tx,
       tree_node, tx_tree_cmp);

static struct tx_manager *
tx_manager_new(struct vy_env*);

static int
tx_manager_delete(struct tx_manager*);

static struct tx_manager *
tx_manager_new(struct vy_env *env)
{
	struct tx_manager *m = malloc(sizeof(*m));
	if (m == NULL) {
		diag_set(OutOfMemory, sizeof(*m), "tx_manager", "struct");
		return NULL;
	}
	tx_tree_new(&m->tree);
	m->count_rd = 0;
	m->count_rw = 0;
	m->tsn = 0;
	m->lsn = 0;
	m->env = env;
	return m;
}

static int
tx_manager_delete(struct tx_manager *m)
{
	free(m);
	return 0;
}

static struct txv *
read_set_delete_cb(read_set_t *t, struct txv *v, void *arg)
{
	(void) t;
	(void) arg;
	txv_delete(v);
	return NULL;
}

static void
vy_tx_begin(struct tx_manager *m, struct vy_tx *tx, enum tx_type type)
{
	stailq_create(&tx->log);
	write_set_new(&tx->write_set);
	tx->write_set_version = 0;
	tx->start = ev_now(loop());
	tx->manager = m;
	tx->state = VINYL_TX_READY;
	tx->type = type;
	tx->is_aborted = false;
	rlist_create(&tx->cursors);

	tx->tsn = ++m->tsn;
	tx_tree_insert(&m->tree, tx);

	if (type == VINYL_TX_RO) {
		/* read-only tx obtains read view at once */
		tx->vlsn = m->lsn;
		m->count_rd++;
	} else {
		/* possible read-write tx reads latest changes */
		tx->vlsn = INT64_MAX;
		m->count_rw++;
	}
}

/**
 * Remember the read in the conflict manager index.
 */
static int
vy_tx_track(struct vy_tx *tx, struct vy_index *index,
	    struct vy_stmt *key)
{
	struct txv *v = read_set_search_key(&index->read_set, key, tx->tsn);
	if (v == NULL) {
		if ((v = txv_new(index, key, tx)) == NULL)
			return -1;
		v->is_read = true;
		stailq_add_tail_entry(&tx->log, v, next_in_log);
		read_set_insert(&index->read_set, v);
	}
	return 0;
}

static void
tx_manager_end(struct tx_manager *m, struct vy_tx *tx)
{
	bool was_oldest = tx == tx_tree_first(&m->tree);
	tx_tree_remove(&m->tree, tx);
	if (tx->type == VINYL_TX_RO)
		m->count_rd--;
	else
		m->count_rw--;
	if (was_oldest) {
		struct vy_tx *oldest = tx_tree_first(&m->tree);
		m->vlsn = oldest ? oldest->vlsn : m->lsn;
	}
}

static void
vy_tx_rollback(struct vy_env *e, struct vy_tx *tx)
{
	if (tx->state != VINYL_TX_COMMIT) {
		/** Abort all open cursors. */
		struct vy_cursor *c;
		rlist_foreach_entry(c, &tx->cursors, next_in_tx)
			c->tx = NULL;

		tx_manager_end(tx->manager, tx);
	}
	struct txv *v, *tmp;
	uint32_t count = 0;
	stailq_foreach_entry_safe(v, tmp, &tx->log, next_in_log) {
		/* Remove from the conflict manager index */
		if (v->is_read)
			read_set_remove(&v->index->read_set, v);
		/* Don't touch write_set, we're deleting all keys. */
		txv_delete(v);
		count++;
	}
	e->stat->tx_rlb++;
}

static struct vy_page_info *
vy_run_page_info(struct vy_run *run, uint32_t pos)
{
	assert(pos < run->info.count);
	return &run->page_infos[pos];
}

static const char *
vy_run_page_min_key(struct vy_run *run, const struct vy_page_info *p)
{
	assert(run->info.count > 0);
	return run->pages_min.s + p->min_key_offset;
}

static uint32_t
vy_run_total(struct vy_run *run)
{
	if (unlikely(run->page_infos == NULL))
		return 0;
	return run->info.total;
}

static uint32_t
vy_run_size(struct vy_run *run)
{
	return sizeof(run->info) +
	       run->info.count * sizeof(struct vy_page_info) +
	       run->info.min_size;
}

static struct vy_run *
vy_run_new()
{
	struct vy_run *run = (struct vy_run *)malloc(sizeof(struct vy_run));
	if (unlikely(run == NULL)) {
		diag_set(OutOfMemory, sizeof(struct vy_run), "malloc",
			 "struct vy_run");
		return NULL;
	}
	run->page_infos = NULL;
	vy_buf_create(&run->pages_min);
	memset(&run->info, 0, sizeof(run->info));
	run->fd = -1;
	run->next = NULL;
	return run;
}

static void
vy_run_delete(struct vy_run *run)
{
	if (run->fd >= 0 && close(run->fd) < 0)
		say_syserror("close failed");
	free(run->page_infos);
	vy_buf_destroy(&run->pages_min);
	TRASH(run);
	free(run);
}

enum vy_file_type {
	VY_FILE_META,
	VY_FILE_DATA,
	vy_file_MAX,
};

static const char *vy_file_suffix[] = {
	"run",		/* VY_FILE_META */
	"data",		/* VY_FILE_DATA */
};

static int
vy_run_parse_name(const char *name, int64_t *index_lsn, int64_t *range_id,
		  int *run_no, enum vy_file_type *type)
{
	int n = 0;

	sscanf(name, "%"SCNx64".%"SCNx64".%d.%n",
	       index_lsn, range_id, run_no, &n);
	if (*run_no < 0)
		return -1;

	int i;
	const char *suffix = name + n;
	for (i = 0; i < vy_file_MAX; i++) {
		if (strcmp(suffix, vy_file_suffix[i]) == 0)
			break;
	}
	if (i >= vy_file_MAX)
		return -1;

	*type = i;
	return 0;
}

static int
vy_run_snprint_path(char *buf, size_t size, struct vy_range *range,
		    int run_no, enum vy_file_type type)
{
	return snprintf(buf, size, "%s/%016"PRIx64".%016"PRIx64".%d.%s",
			range->index->path, range->index->key_def->opts.lsn,
			range->id, run_no, vy_file_suffix[type]);
}

static void
vy_run_unlink_file(struct vy_range *range,
		   int run_no, enum vy_file_type type)
{
	char path[PATH_MAX];
	vy_run_snprint_path(path, sizeof(path), range, run_no, type);
	if (unlink(path) < 0)
		say_syserror("failed to unlink file '%s'", path);
}

static void
vy_index_acct_run(struct vy_index *index, struct vy_run *run)
{
	index->run_count++;
	index->page_count += run->info.count;
	index->stmt_count += run->info.keys;
	index->size += vy_run_size(run) + vy_run_total(run);
}

static void
vy_index_unacct_run(struct vy_index *index, struct vy_run *run)
{
	index->run_count--;
	index->page_count -= run->info.count;
	index->stmt_count -= run->info.keys;
	index->size -= vy_run_size(run) + vy_run_total(run);
}

static void
vy_index_acct_range(struct vy_index *index, struct vy_range *range)
{
	for (struct vy_run *run = range->run; run != NULL; run = run->next)
		vy_index_acct_run(index, run);
	histogram_collect(index->run_hist, range->run_count);
}

static void
vy_index_unacct_range(struct vy_index *index, struct vy_range *range)
{
	for (struct vy_run *run = range->run; run != NULL; run = run->next)
		vy_index_unacct_run(index, run);
	histogram_discard(index->run_hist, range->run_count);
}

static void
vy_index_acct_range_dump(struct vy_index *index, struct vy_range *range)
{
	vy_index_acct_run(index, range->run);
	histogram_discard(index->run_hist, range->run_count - 1);
	histogram_collect(index->run_hist, range->run_count);
}

#define FILE_ALIGN	512
#define ALIGN_POS(pos)	(pos + (FILE_ALIGN - (pos % FILE_ALIGN)) % FILE_ALIGN)

static ssize_t
vy_pread_file(int fd, void *buf, size_t size, off_t offset)
{
	size_t pos = 0;
	while (pos < size) {
		ssize_t readen = pread(fd, buf + pos,
				       size - pos, offset + pos);
		if (readen < 0)
			return -1;
		if (!readen)
			break;
		pos += readen;
	}
	return pos;
}

static int
vy_range_snprint(char *buf, int size, const struct vy_range *range)
{
	int total = 0;
	struct key_def *key_def = range->index->key_def;

	SNPRINT(total, snprintf, buf, size,
		"%"PRIu32"/%"PRIu32"/%016"PRIx64".%016"PRIx64"(",
		 key_def->space_id, key_def->iid, key_def->opts.lsn, range->id);
	SNPRINT(total, vy_key_snprint, buf, size,
		range->begin != NULL ? range->begin->data : NULL);
	SNPRINT(total, snprintf, buf, size, "..");
	SNPRINT(total, vy_key_snprint, buf, size,
		range->end != NULL ? range->end->data : NULL);
	SNPRINT(total, snprintf, buf, size, ")");
	return total;
}

static const char *
vy_range_str(struct vy_range *range)
{
	char *buf = tt_static_buf();
	vy_range_snprint(buf, TT_STATIC_BUF_LEN, range);
	return buf;
}

static void
vy_scheduler_add_range(struct vy_scheduler *, struct vy_range *range);
static void
vy_scheduler_update_range(struct vy_scheduler *, struct vy_range *range);
static void
vy_scheduler_remove_range(struct vy_scheduler *, struct vy_range*);
static void
vy_scheduler_mem_dirtied(struct vy_scheduler *scheduler, struct vy_mem *mem);
static void
vy_scheduler_mem_dumped(struct vy_scheduler *scheduler, struct vy_mem *mem);

static int
vy_range_tree_cmp(struct vy_range *a, struct vy_range *b);

static int
vy_range_tree_key_cmp(const struct vy_stmt *a, struct vy_range *b);

rb_gen_ext_key(MAYBE_UNUSED static inline, vy_range_tree_, vy_range_tree_t,
	       struct vy_range, tree_node, vy_range_tree_cmp,
	       const struct vy_stmt *, vy_range_tree_key_cmp);

static void
vy_range_delete(struct vy_range *);

static struct vy_range *
vy_range_tree_free_cb(vy_range_tree_t *t, struct vy_range *range, void *arg)
{
	(void)t;
	(void)arg;
	vy_range_delete(range);
	return NULL;
}

static struct vy_range *
vy_range_tree_unsched_cb(vy_range_tree_t *t, struct vy_range *range, void *arg)
{
	(void)t;
	struct vy_index *index = (struct vy_index *) arg;
	vy_scheduler_remove_range(index->env->scheduler, range);
	return NULL;
}

static void
vy_index_ref(struct vy_index *index);

static void
vy_index_unref(struct vy_index *index);

struct key_def *
vy_index_key_def(struct vy_index *index)
{
	return index->key_def;
}

static int
vy_range_tree_cmp(struct vy_range *range_a, struct vy_range *range_b)
{
	if (range_a == range_b)
		return 0;

	/* Any key > -inf. */
	if (range_a->begin == NULL)
		return -1;
	if (range_b->begin == NULL)
		return 1;

	assert(range_a->index == range_b->index);
	struct key_def *key_def = range_a->index->key_def;
	return vy_key_compare(range_a->begin, range_b->begin, key_def);
}

static int
vy_range_tree_key_cmp(const struct vy_stmt *stmt, struct vy_range *range)
{
	/* Any key > -inf. */
	if (range->begin == NULL)
		return 1;

	struct key_def *key_def = range->index->key_def;
	struct tuple_format *format = range->index->format;
	return vy_stmt_compare_with_key(stmt, range->begin, format, key_def);
}

static void
vy_index_delete(struct vy_index *index);

static void
vy_range_iterator_open(struct vy_range_iterator *itr, struct vy_index *index,
		       enum vy_order order, const struct vy_stmt *key)
{
	itr->index = index;
	itr->order = order;
	itr->key = key;
	itr->curr_range = NULL;
}

/*
 * Find the first range in which a given key should be looked up.
 * This function only takes into account the actual range tree layout
 * and does not handle the compaction case, when a range being compacted
 * is replaced by new range(s) back-pointing to it via range->shadow.
 * Therefore, as is, this function is only suitable for handling
 * insertions, which always go to in-memory indexes of ranges found in
 * the range tree. Select operations have to check range->shadow to
 * guarantee that no keys are skipped no matter if there is a
 * compaction operation in progress (see vy_range_iterator_next()).
 */
static struct vy_range *
vy_range_tree_find_by_key(vy_range_tree_t *tree, enum vy_order order,
			  struct tuple_format *format, struct key_def *key_def,
			  const struct vy_stmt *key)
{
	if (vy_stmt_part_count(key, key_def) == 0) {
		switch (order) {
		case VINYL_LT:
		case VINYL_LE:
			return vy_range_tree_last(tree);
		case VINYL_GT:
		case VINYL_GE:
		case VINYL_EQ:
			return vy_range_tree_first(tree);
		default:
			unreachable();
			return NULL;
		}
	}
	/* route */
	struct vy_range *range;
	if (order == VINYL_GE || order == VINYL_GT || order == VINYL_EQ) {
		/**
		 * Case 1. part_count == 1, looking for [10]. ranges:
		 * {1, 3, 5} {7, 8, 9} {10, 15 20} {22, 32, 42}
		 *                      ^looking for this
		 * Case 2. part_count == 1, looking for [10]. ranges:
		 * {1, 2, 4} {5, 6, 7, 8} {50, 100, 200}
		 *            ^looking for this
		 * Case 3. part_count == 2, looking for [10]. ranges:
		 * {[1, 2], [2, 3]} {[9, 1], [10, 1], [10 2], [11 3]} {[12,..}
		 *                   ^looking for this
		 * Case 4. part_count == 2, looking for [10]. ranges:
		 * {[1, 2], [10, 1]} {[10, 2] [10 3] [11 3]} {[12, 1]..}
		 *  ^looking for this
		 * Case 5. part_count does not matter, looking for [10].
		 * ranges:
		 * {100, 200}, {300, 400}
		 * ^looking for this
		 */
		/**
		 * vy_range_tree_psearch finds least range with begin == key
		 * or previous if equal was not found
		 */
		range = vy_range_tree_psearch(tree, key);
		/* switch to previous for case (4) */
		if (range != NULL && range->begin != NULL &&
		    vy_stmt_part_count(key, key_def) < key_def->part_count &&
		    vy_stmt_compare_with_key(key, range->begin, format,
					     key_def) == 0)
			range = vy_range_tree_prev(tree, range);
		/* for case 5 or subcase of case 4 */
		if (range == NULL)
			range = vy_range_tree_first(tree);
	} else {
		assert(order == VINYL_LT || order == VINYL_LE);
		/**
		 * Case 1. part_count == 1, looking for [10]. ranges:
		 * {1, 3, 5} {7, 8, 9} {10, 15 20} {22, 32, 42}
		 *                      ^looking for this
		 * Case 2. part_count == 1, looking for [10]. ranges:
		 * {1, 2, 4} {5, 6, 7, 8} {50, 100, 200}
		 *            ^looking for this
		 * Case 3. part_count == 2, looking for [10]. ranges:
		 * {[1, 2], [2, 3]} {[9, 1], [10, 1], [10 2], [11 3]} {[12,..}
		 *                   ^looking for this
		 * Case 4. part_count == 2, looking for [10]. ranges:
		 * {[1, 2], [10, 1]} {[10, 2] [10 3] [11 3]} {[12, 1]..}
		 *                    ^looking for this
		 * Case 5. part_count does not matter, looking for [10].
		 * ranges:
		 * {1, 2}, {3, 4, ..}
		 *          ^looking for this
		 */
		/**
		 * vy_range_tree_nsearch finds most range with begin == key
		 * or next if equal was not found
		 */
		range = vy_range_tree_nsearch(tree, key);
		if (range != NULL) {
			/* fix curr_range for cases 2 and 3 */
			if (range->begin != NULL &&
			    vy_stmt_compare_with_key(key, range->begin, format,
						     key_def) != 0) {
				struct vy_range *prev;
				prev = vy_range_tree_prev(tree,
							  range);
				if (prev != NULL)
					range = prev;
			}
		} else {
			/* Case 5 */
			range = vy_range_tree_last(tree);
		}
	}
	/* Range tree must span all possible keys. */
	assert(range != NULL);
	return range;
}

/**
 * Iterate to the next range. The next range is returned in @result.
 * This function is supposed to be used for iterating over a subset of
 * keys in an index. Therefore it should handle the compaction case,
 * i.e. check if the range returned by vy_range_tree_find_by_key()
 * is a replacement range and return a pointer to the range being
 * compacted if it is.
 */
static void
vy_range_iterator_next(struct vy_range_iterator *itr, struct vy_range **result)
{
	struct vy_range *curr = itr->curr_range;
	struct vy_range *next;
	struct vy_index *index = itr->index;
	struct key_def *def = index->key_def;
	struct tuple_format *format = index->format;

	if (curr == NULL) {
		/* First iteration */
		if (unlikely(index->range_count == 1))
			next = vy_range_tree_first(&index->tree);
		else
			next = vy_range_tree_find_by_key(&index->tree,
							 itr->order, format,
							 def, itr->key);
		goto check;
	}
next:
	switch (itr->order) {
	case VINYL_LT:
	case VINYL_LE:
		next = vy_range_tree_prev(&index->tree, curr);
		break;
	case VINYL_GT:
	case VINYL_GE:
		next = vy_range_tree_next(&index->tree, curr);
		break;
	case VINYL_EQ:
		if (curr->end != NULL &&
		    vy_stmt_compare_with_key(itr->key, curr->end, format,
					     def) >= 0) {
			/* A partial key can be found in more than one range. */
			next = vy_range_tree_next(&index->tree, curr);
		} else {
			next = NULL;
		}
		break;
	default:
		unreachable();
	}
check:
	/*
	 * When compaction starts, the selected range is replaced with
	 * one or more new ranges, each of which has ->shadow pointing
	 * to the original range (see vy_range_compact_prepare()). New
	 * ranges must not be read from until compaction has finished,
	 * because (1) their in-memory indexes are linked to the
	 * original range and (2) they don't have on-disk runs yet. So
	 * whenever we encounter such a range we return ->shadow
	 * instead. We also have to be careful not to return the same
	 * range twice in case of split taking place.
	 */
	if (next != NULL && next->shadow != NULL) {
		if (curr != NULL && curr->shadow == next->shadow) {
			curr = next;
			goto next;
		}
		*result = next->shadow;
	} else {
		*result = next;
	}
	itr->curr_range = next;
}

/**
 * Position iterator @itr to the range that contains @last_stmt and
 * return the current range in @result. If @last_stmt is NULL, restart
 * the iterator.
 */
static void
vy_range_iterator_restore(struct vy_range_iterator *itr,
			  const struct vy_stmt *last_stmt,
			  struct vy_range **result)
{
	struct vy_index *index = itr->index;
	struct vy_range *curr = vy_range_tree_find_by_key(&index->tree,
				itr->order, index->format, index->key_def,
				last_stmt != NULL ? last_stmt : itr->key);
	itr->curr_range = curr;
	*result = curr->shadow != NULL ? curr->shadow : curr;
}

static void
vy_index_add_range(struct vy_index *index, struct vy_range *range)
{
	vy_range_tree_insert(&index->tree, range);
	index->range_count++;
}

static void
vy_index_remove_range(struct vy_index *index, struct vy_range *range)
{
	vy_range_tree_remove(&index->tree, range);
	index->range_count--;
}

/*
 * Check if a is left-adjacent to b, i.e. a->end == b->begin.
 */
static bool
vy_range_is_adjacent(struct vy_range *a, struct vy_range *b,
		     struct key_def *key_def)
{
	if (a->end == NULL || b->begin == NULL)
		return false;
	assert(a->index == b->index);
	return vy_key_compare(a->end, b->begin, key_def) == 0;
}

/*
 * Check if a precedes b, i.e. a->end <= b->begin.
 */
static bool
vy_range_precedes(struct vy_range *a, struct vy_range *b,
		  struct key_def *key_def)
{
	if (a->end == NULL || b->begin == NULL)
		return false;
	assert(a->index == b->index);
	return vy_key_compare(a->end, b->begin, key_def) <= 0;
}

/*
 * Check if a ends before b, i.e. a->end < b->end.
 */
static bool
vy_range_ends_before(struct vy_range *a, struct vy_range *b,
		     struct key_def *key_def)
{
	if (b->end == NULL)
		return a->end != NULL;
	if (a->end == NULL)
		return false;
	assert(a->index == b->index);
	return vy_key_compare(a->end, b->end, key_def) < 0;
}

/*
 * Check if ranges present in an index span a range w/o holes. If they
 * do, delete the range, otherwise remove all ranges of the index
 * intersecting the range (if any) and insert the range instead.
 */
static void
vy_index_recover_range(struct vy_index *index, struct vy_range *range)
{
	/*
	 * The algorithm can be briefly outlined by the following steps:
	 *
	 * 1. Find the first range in the index having an intersection
	 *    with the given one. If there is no such range, go to step
	 *    4, otherwise check if the found range can be the first
	 *    spanning range, i.e. if it starts before or at the same
	 *    point as the given range. If it does, proceed to step 2,
	 *    otherwise go to step 3.
	 *
	 * 2. Check if there are holes in the span. To do it, iterate
	 *    over all intersecting ranges and check that for each two
	 *    neighbouring ranges the end of the first one equals the
	 *    beginning of the second one. If there is a hole, proceed
	 *    to step 3, otherwise delete the given range and return.
	 *
	 * 3. Remove all ranges intersecting the given range from the
	 *    index.
	 *
	 * 4. Insert the given range to the index.
	 */
	struct vy_range *first, *prev, *n;

	first = vy_range_tree_first(&index->tree);
	if (first == NULL) {
		/* Trivial case - the index tree is empty. */
		goto insert;
	}

	/*
	 * 1. Find the first intersecting range.
	 */
	if (range->begin == NULL) {
		/*
		 * The given range starts with -inf.
		 * Check the leftmost.
		 */
		if (vy_range_precedes(range, first, index->key_def)) {
			/*
			 * The given range precedes the leftmost,
			 * hence no intersection is possible.
			 *
			 *   ----range----|   |----first----|
			 */
			goto insert;
		}
		if (first->begin != NULL) {
			/*
			 * The leftmost range does not span -inf,
			 * so there cannot be a span, but there is
			 * an intersection.
			 *
			 *   -----range-----|
			 *              |------first------|
			 */
			goto replace;
		}
		/*
		 * Possible span. Check for holes.
		 *
		 *   --------range--------|
		 *   ----first----|
		 */
		goto check;
	}
	/*
	 * The given range starts with a finite key (> -inf).
	 * Check the predecessor.
	 */
	prev = vy_range_tree_psearch(&index->tree, range->begin);
	if (prev == NULL) {
		/*
		 * There is no predecessor, i.e. no range with
		 * begin <= range->begin. Check if the first range
		 * in the index intersects the given range.
		 */
		if (vy_range_precedes(range, first, index->key_def)) {
			/*
			 * No intersections. The given range is
			 * going to be leftmost in the index.
			 *
			 *   |----range----|   |---first---|
			 */
			goto insert;
		}
		/*
		 * Neither strict succession nor strict precedence:
		 * the first range intersects the given one.
		 *
		 *   |------range------|
		 *                |------first------|
		 */
		goto replace;
	}
	/*
	 * There is a predecessor. Check whether it intersects
	 * the given range.
	 */
	if (vy_range_precedes(prev, range, index->key_def)) {
		/*
		 * The predecessor does not intersect the given
		 * range, hence there is no span. Check if there
		 * is an intersection with the successor (if any).
		 */
		n = vy_range_tree_next(&index->tree, prev);
		if (n == NULL || vy_range_precedes(range, n, index->key_def)) {
			/*
			 * No successor or the given range
			 * precedes it, hence no intersections.
			 *
			 *   |--prev--| |--range--| |--next--|
			 */
			goto insert;
		} else {
			/*
			 * There is an overlap with the successor.
			 *
			 *   |--prev--| |--range--|
			 *                    |-----next-----|
			 */
			first = n;
			goto replace;
		}
	} else {
		/*
		 * There is an intersection between the given range
		 * and the predecessor, so there might be a span.
		 * Check for holes.
		 *
		 *   |-------prev-------|
		 *                |-------range-------|
		 */
		first = prev;
	}
check:
	/*
	 * 2. Check for holes in the spanning range.
	 */
	n = first;
	prev = NULL;
	do {
		if (prev != NULL &&
		    !vy_range_is_adjacent(prev, n, index->key_def)) {
			/*
			 * There is a hole in the spanning range.
			 *
			 *   |---prev---|   |---next---|
			 *        |----------range----------|
			 */
			break;
		}
		if (!vy_range_ends_before(n, range, index->key_def)) {
			/*
			 * Spanned the whole range w/o holes.
			 *
			 *                       |---next---|
			 *   |----------range----------|
			 */
			say_warn("found stale range %s", vy_range_str(range));
			vy_range_delete(range);
			return;
		}
		prev = n;
		n = vy_range_tree_next(&index->tree, n);
	} while (n != NULL);
	/* Fall through. */
replace:
	/*
	 * 3. Remove intersecting ranges.
	 */
	n = first;
	do {
		struct vy_range *next = vy_range_tree_next(&index->tree, n);
		say_warn("found partial range %s", vy_range_str(n));
		vy_index_remove_range(index, n);
		vy_range_delete(n);
		n = next;
	} while (n != NULL && !vy_range_precedes(range, n, index->key_def));
	/* Fall through. */
insert:
	/*
	 * 4. Insert the given range to the index.
	 */
	vy_index_add_range(index, range);
	say_debug("range recover insert: %s", vy_range_str(range));
}

/* dump statement to the run page buffers (stmt header and data) */
static int
vy_run_dump_stmt(struct vy_stmt *value, struct vy_buf *info_buf,
		  struct vy_buf *data_buf, struct vy_page_info *info)
{
	int64_t lsn = value->lsn;
	if (vy_buf_ensure(info_buf, sizeof(struct vy_stmt_info)))
		return -1;
	struct vy_stmt_info *stmtinfo = (struct vy_stmt_info *)info_buf->p;
	stmtinfo->type = value->type;
	stmtinfo->offset = vy_buf_used(data_buf);
	stmtinfo->size = value->size;
	stmtinfo->lsn = lsn;
	vy_buf_advance(info_buf, sizeof(struct vy_stmt_info));

	if (vy_buf_ensure(data_buf, value->size))
		return -1;
	memcpy(data_buf->p, value->data, value->size);
	vy_buf_advance(data_buf, value->size);

	++info->count;
	if (lsn > info->max_lsn)
		info->max_lsn = lsn;
	if (lsn < info->min_lsn)
		info->min_lsn = lsn;
	return 0;
}

static ssize_t
vy_write_file(int fd, void *buf, size_t size)
{
	size_t pos = 0;
	while (pos < size) {
		ssize_t written = write(fd, buf + pos, size - pos);
		if (written <= 0)
			return -1;
		pos += written;
	}
	return pos;
}

static ssize_t
vy_pwrite_file(int fd, void *buf, size_t size, off_t offset)
{
	size_t pos = 0;
	while (pos < size) {
		ssize_t written = pwrite(fd, buf + pos,
					 size - pos, offset + pos);
		if (written <= 0)
			return -1;
		pos += written;
	}
	return pos;
}

struct vy_write_iterator;

static struct vy_write_iterator *
vy_write_iterator_new(struct vy_index *index, bool is_last_level,
		      int64_t oldest_vlsn);
static NODISCARD int
vy_write_iterator_add_run(struct vy_write_iterator *wi, struct vy_range *range);
static NODISCARD int
vy_write_iterator_add_mem(struct vy_write_iterator *wi, struct vy_mem *mem);
static NODISCARD int
vy_write_iterator_next(struct vy_write_iterator *wi, struct vy_stmt **ret);

static void
vy_write_iterator_delete(struct vy_write_iterator *wi);

/**
 * Write statements from the iterator to a new page in the run,
 * update page and run statistics.
 *
 *  @retval  1 all is ok, the iterator is finished
 *  @retval  0 all is ok, the iterator isn't finished
 *  @retval -1 error occured
 */
static int
vy_run_write_page(struct vy_run *run, int index_fd, int data_fd,
		  struct vy_write_iterator *wi,
		  struct vy_stmt *split_key, struct vy_index *index,
		  uint32_t page_size, uint32_t *page_info_capacity,
		  struct vy_stmt **curr_stmt)
{
	(void) index_fd;
	assert(curr_stmt);
	assert(*curr_stmt);
	struct vy_run_info *run_info = &run->info;
	struct key_def *key_def = index->key_def;
	int rc = 0;

	struct vy_buf stmtsinfo, values, compressed;
	vy_buf_create(&stmtsinfo);
	vy_buf_create(&values);
	vy_buf_create(&compressed);
	if (run_info->count >= *page_info_capacity) {
		uint32_t cap = *page_info_capacity > 0 ?
			*page_info_capacity * 2 : 16;
		struct vy_page_info *new_infos =
			realloc(run->page_infos, cap * sizeof(*new_infos));
		if (new_infos == NULL) {
			diag_set(OutOfMemory, cap, "realloc",
				 "struct vy_page_info");
			rc = -1;
			goto out;
		}
		run->page_infos = new_infos;
		*page_info_capacity = cap;
	}
	assert(*page_info_capacity >= run_info->count);

	struct vy_page_info *page = run->page_infos + run_info->count;
	memset(page, 0, sizeof(*page));
	page->min_lsn = INT64_MAX;
	page->offset = lseek(data_fd, 0, SEEK_CUR);

	while (true) {
		struct vy_stmt *stmt = *curr_stmt;
		if (split_key != NULL &&
		    vy_stmt_compare_with_key(stmt, split_key, index->format,
					     key_def) >= 0) {
			/* Split key reached, proceed to the next run. */
			rc = 1;
			break;
		}
		if (vy_buf_used(&values) >= page_size)
			break;
		if (vy_run_dump_stmt(stmt, &stmtsinfo, &values, page) != 0) {
			rc = -1;
			goto out;
		}
		if (vy_write_iterator_next(wi, curr_stmt)) {
			rc = -1;
			goto out;
		}
		if (*curr_stmt == NULL) {
			/* No more data. */
			rc = 1;
			break;
		}
	}
	page->unpacked_size = vy_buf_used(&stmtsinfo) + vy_buf_used(&values);
	page->unpacked_size = ALIGN_POS(page->unpacked_size);

	vy_buf_ensure(&compressed, page->unpacked_size);
	memcpy(compressed.p, stmtsinfo.s, vy_buf_used(&stmtsinfo));
	vy_buf_advance(&compressed, vy_buf_used(&stmtsinfo));
	memcpy(compressed.p, values.s, vy_buf_used(&values));
	vy_buf_advance(&compressed, vy_buf_used(&values));

	page->size = vy_buf_used(&compressed);
	if (vy_write_file(data_fd, compressed.s, page->size) < 0) {
		/* TODO: report file name */
		diag_set(SystemError, "error writing file");
		rc = -1;
		goto out;
	}

	page->crc = crc32_calc(0, compressed.s, vy_buf_used(&compressed));

	assert(page->count > 0);
	struct vy_buf *min_buf = &run->pages_min;
	struct vy_stmt_info *stmtsinfoarr = (struct vy_stmt_info *) stmtsinfo.s;
	char *minvalue = values.s + stmtsinfoarr[0].offset;
	struct vy_stmt *min_stmt;
	min_stmt = vy_stmt_extract_key_raw(key_def, minvalue,
					   stmtsinfoarr[0].type);
	if (min_stmt == NULL) {
		rc = -1;
		goto out;
	}
	if (vy_buf_ensure(min_buf, min_stmt->size)) {
		vy_stmt_unref(min_stmt);
		rc = -1;
		goto out;
	}

	page->min_key_offset = vy_buf_used(min_buf);
	memcpy(min_buf->p, min_stmt->data, min_stmt->size);
	vy_buf_advance(min_buf, min_stmt->size);
	vy_stmt_unref(min_stmt);

	++run_info->count;
	if (page->min_lsn < run_info->min_lsn)
		run_info->min_lsn = page->min_lsn;
	if (page->max_lsn > run_info->max_lsn)
		run_info->max_lsn = page->max_lsn;
	run_info->total += page->size;
	run_info->totalorigin += page->unpacked_size;

	run_info->keys += page->count;
out:
	vy_buf_destroy(&compressed);
	vy_buf_destroy(&stmtsinfo);
	vy_buf_destroy(&values);
	return rc;
}

/**
 * Write statements from the iterator to a new run
 * and set up the corresponding run index structures.
 *
 *  @retval 0, curr_stmt != NULL: all is ok, the iterator is not finished
 *  @retval 0, curr_stmt == NULL: all is ok, the iterator finished
 *  @retval -1 error occured
 */
static int
vy_run_write(struct vy_range *range, struct vy_run *run,
	     int index_fd, int data_fd, struct vy_write_iterator *wi,
	     struct vy_stmt *split_key, struct vy_index *index,
	     uint32_t page_size, struct vy_stmt **curr_stmt)
{
	assert(curr_stmt);
	assert(*curr_stmt);
	int rc = 0;

	/*
	 * Get data file size to truncate it in case of error
	 */
	struct vy_run_info *header = &run->info;
	header->footprint = (struct vy_run_footprint) {
		sizeof(struct vy_run_info),
		sizeof(struct vy_page_info),
		sizeof(struct vy_stmt_info),
		FILE_ALIGN
	};
	header->min_lsn = INT64_MAX;

	/* write run info header and adjust size */
	uint32_t header_size = sizeof(*header);
	if (vy_write_file(index_fd, header, header_size) < 0)
		goto err_file;
	header->size += header_size;

	/*
	 * Read from the iterator until it's exhausted or
	 * the split key is reached.
	 */
	assert(run->page_infos == NULL);
	uint32_t page_infos_capacity = 0;
	do {
		rc = vy_run_write_page(run, index_fd, data_fd, wi,
				       split_key, index,
				       page_size, &page_infos_capacity,
				       curr_stmt);
		if (rc < 0)
			goto err;
	} while (rc == 0);

	/* Write pages index */
	header->pages_offset = header->size;
	size_t pages_size = run->info.count * sizeof(struct vy_page_info);
	if (vy_write_file(index_fd, run->page_infos, pages_size) < 0)
		goto err_file;
	header->size += pages_size;
	header->unused = pages_size;

	/* Write min-max keys for pages */
	header->min_offset = header->size;
	header->min_size = vy_buf_used(&run->pages_min);
	if (vy_write_file(index_fd, run->pages_min.s, header->min_size) < 0)
		goto err_file;
	header->size += header->min_size;

	/* Write range boundaries. */
	if (range->begin) {
		assert(range->begin->type == IPROTO_SELECT);
		if (vy_write_file(index_fd, range->begin->data,
				  range->begin->size) < 0)
			goto err_file;
		header->begin_key_offset = header->size;
		header->begin_key_size = range->begin->size;
		header->size += range->begin->size;
	}
	if (range->end) {
		assert(range->end->type == IPROTO_SELECT);
		if (vy_write_file(index_fd, range->end->data,
				  range->end->size) < 0)
			goto err_file;
		header->end_key_offset = header->size;
		header->end_key_size = range->end->size;
		header->size += range->end->size;
	}

	/*
	 * Sync written data
	 * TODO: check, maybe we can use O_SYNC flag instead
	 * of explicitly syncing
	 */
	if (fdatasync(index_fd) == -1)
		goto err_file;
	if (fdatasync(data_fd) == -1)
		goto err_file;

	/*
	 * Eval run_info header crc and rewrite it
	 * to finalize the run on disk
	 * */
	header->crc = vy_crcs(header, sizeof(struct vy_run_info), 0);

	header_size = sizeof(*header);
	if (vy_pwrite_file(index_fd, header, header_size, 0) < 0 ||
	    fdatasync(index_fd) != 0)
		goto err_file;

	return 0;

err_file:
	/* TODO: report file name */
	diag_set(SystemError, "error writing file");
err:
	return -1;
}

/**
 * Allocate and initialize a range (either a new one or for
 * restore from disk).
 */
static struct vy_range *
vy_range_new(struct vy_index *index, int64_t id)
{
	struct vy_range *range = (struct vy_range*) calloc(1, sizeof(*range));
	if (range == NULL) {
		diag_set(OutOfMemory, sizeof(struct vy_range), "malloc",
			 "struct vy_range");
		return NULL;
	}
	range->mem = vy_mem_new(index->env, index->key_def, index->format);
	if (!range->mem) {
		free(range);
		return NULL;
	}
	range->min_lsn = range->mem->min_lsn;
	if (id != 0) {
		range->id = id;
		/** Recovering an existing range from disk. Update
		 * range_id_max to not create a new range wit the
		 * same id.
		 */
		index->range_id_max = MAX(index->range_id_max, id);
	} else {
		/**
		 * Creating a new range. Assign a new id.
	         */
		range->id = ++index->range_id_max;
	}
	range->mem_count = 1;
	range->index = index;
	range->nodedump.pos = UINT32_MAX;
	range->nodecompact.pos = UINT32_MAX;
	return range;
}

static int
vy_recover_raw(int fd, const char *path,
	       void *buf, size_t size, off_t offset)
{
	ssize_t n = vy_pread_file(fd, buf, size, offset);
	if (n < 0) {
		diag_set(SystemError, "error reading file '%s'", path);
		return -1;
	}
	if ((size_t)n != size) {
		diag_set(ClientError, ER_VINYL, "run file corrupted");
		return -1;
	}
	return 0;
}

/**
 * Recover SELECT statement of size equal to @param size
 * at @param offset from file @param fd.
 */
static int
vy_stmt_recover(int fd, const char *path, size_t size, off_t offset,
		struct vy_index *index, struct vy_stmt **stmt)
{
	int rc = 0;
	char *buf;

	buf = malloc(size);
	if (buf == NULL) {
		diag_set(OutOfMemory, size, "malloc", "buf");
		return -1;
	}

	if (vy_recover_raw(fd, path, buf, size, offset) < 0 ||
	    (*stmt = vy_stmt_extract_key_raw(index->key_def, buf,
					     IPROTO_SELECT)) == NULL)
		rc = -1;

	free(buf);
	return rc;
}

static int
vy_range_recover_run(struct vy_range *range, int run_no)
{
	if (run_no != (int)range->run_count) {
		diag_set(ClientError, ER_VINYL, "run file missing");
		return -1;
	}

	struct vy_run *run = vy_run_new();
	if (run == NULL)
		return -1;

	char path[PATH_MAX];
	vy_run_snprint_path(path, sizeof(path), range, run_no, VY_FILE_META);
	int fd = open(path, O_RDONLY);
	if (fd < 0) {
		diag_set(SystemError, "failed to open file '%s'", path);
		goto fail;
	}

	/* Read run header. */
	struct vy_run_info *h = &run->info;
	if (vy_recover_raw(fd, path, h, sizeof(*h), 0) != 0)
		goto fail;

	/* Allocate buffer for page info. */
	size_t pages_size = sizeof(struct vy_page_info) * h->count;
	run->page_infos = malloc(pages_size);
	if (run->page_infos == NULL) {
		diag_set(OutOfMemory, pages_size, "malloc",
			 "struct vy_page_info");
		goto fail;
	}
	if (vy_buf_ensure(&run->pages_min, h->min_size) != 0)
		goto fail;

	/* Read page info. */
	if (vy_recover_raw(fd, path, run->page_infos,
			   pages_size, h->pages_offset) != 0 ||
	    vy_recover_raw(fd, path, run->pages_min.s,
			   h->min_size, h->min_offset) != 0)
		goto fail;

	/* Recover range boundaries from the first run. */
	if (range->run == NULL) {
		assert(range->begin == NULL);
		assert(range->end == NULL);
		if (h->begin_key_offset != 0 &&
		    vy_stmt_recover(fd, path,
				    h->begin_key_size, h->begin_key_offset,
				    range->index, &range->begin) != 0)
			goto fail;
		if (h->end_key_offset != 0 &&
		    vy_stmt_recover(fd, path,
				    h->end_key_size, h->end_key_offset,
				    range->index, &range->end) != 0)
			goto fail;
	}

	/* We don't need to keep metadata file open any longer. */
	close(fd);

	/* Prepare data file for reading. */
	vy_run_snprint_path(path, sizeof(path), range, run_no, VY_FILE_DATA);
	fd = open(path, O_RDONLY);
	if (fd < 0) {
		diag_set(SystemError, "failed to open file '%s'", path);
		goto fail;
	}

	/* Finally, link run to the range. */
	run->fd = fd;
	run->next = range->run;
	range->run = run;
	range->run_count++;
	return 0;
fail:
	vy_run_delete(run);
	if (fd >= 0)
		close(fd);
	return -1;
}

static void
vy_range_delete(struct vy_range *range)
{
	assert(range->nodedump.pos == UINT32_MAX);
	assert(range->nodecompact.pos == UINT32_MAX);
	struct vy_index *index = range->index;
	struct vy_env *env = index->env;

	if (range->begin)
		vy_stmt_unref(range->begin);
	if (range->end)
		vy_stmt_unref(range->end);

	/* Delete all runs */
	struct vy_run *run = range->run;
	while (run != NULL) {
		struct vy_run *next = run->next;
		vy_run_delete(run);
		run = next;
	}
	range->run = NULL;

	/* Release all mems */
	struct vy_mem *mem = range->mem;
	while (mem != NULL) {
		struct vy_mem *next = mem->next;
		vy_scheduler_mem_dumped(env->scheduler, mem);
		vy_quota_release(env->quota, mem->used);
		index->used -= mem->used;
		index->stmt_count -= mem->tree.size;
		vy_mem_delete(mem);
		mem = next;
	}
	range->mem = NULL;
	range->used = 0;

	TRASH(range);
	free(range);
}

static void
vy_range_purge(struct vy_range *range)
{
	ERROR_INJECT(ERRINJ_VY_GC, return);

	int run_no = range->run_count;
	for (struct vy_run *run = range->run; run != NULL; run = run->next) {
		assert(run_no > 0);
		run_no--;
		vy_run_unlink_file(range, run_no, VY_FILE_META);
		vy_run_unlink_file(range, run_no, VY_FILE_DATA);
	}
}

/*
 * Create a new run for a range and write statements returned by a write
 * iterator to the run file until the end of the range is encountered.
 * On success, the function returns 0 and the new run is returned in
 * p_run.
 */
static int
vy_range_write_run(struct vy_range *range, struct vy_write_iterator *wi,
		   struct vy_stmt *split_key, struct vy_run **p_run,
		   struct vy_stmt **stmt, size_t *written)
{
	assert(stmt);
	assert(*stmt);
	struct vy_index *index = range->index;
	char index_path[PATH_MAX];
	char data_path[PATH_MAX];
	char new_path[PATH_MAX];
	int index_fd = -1;
	int data_fd = -1;

	ERROR_INJECT(ERRINJ_VY_RANGE_DUMP,
		     {diag_set(ClientError, ER_INJECTION,
			       "vinyl range dump"); return -1;});

	/*
	 * All keys before the split_key could have cancelled each other.
	 * Do not create an empty run file in this case.
	 */
	if (split_key != NULL &&
	    vy_stmt_compare_with_key(*stmt, split_key, index->format,
				     index->key_def) >= 0)
		return 0;

	struct vy_run *run = vy_run_new();
	if (run == NULL)
		return -1;

	/* Create data and metadata files for the new run. */
	snprintf(index_path, PATH_MAX, "%s/.tmpXXXXXX", index->path);
	index_fd = mkstemp(index_path);
	if (index_fd < 0) {
		diag_set(SystemError, "failed to create temp file");
		goto fail;
	}
	snprintf(data_path, PATH_MAX, "%s/.tmpXXXXXX", index->path);
	data_fd = mkstemp(data_path);
	if (data_fd < 0) {
		diag_set(SystemError, "failed to create temp file");
		goto fail;
	}

	/* Write statements to the run file. */
	if (vy_run_write(range, run, index_fd, data_fd, wi, split_key, index,
			 index->key_def->opts.page_size, stmt) != 0)
		goto fail;

	*written += run->info.size;

	/*
	 * We've successfully written a run to a new range file.
	 * Commit the range by linking the file to a proper name.
	 */
	vy_run_snprint_path(new_path, sizeof(new_path), range,
			    range->run_count, VY_FILE_DATA);
	if (rename(data_path, new_path) != 0) {
		diag_set(SystemError,
			 "failed to rename file '%s' to '%s'",
			 data_path, new_path);
		goto fail;
	}
	strcpy(data_path, new_path);

	vy_run_snprint_path(new_path, sizeof(new_path), range,
			    range->run_count, VY_FILE_META);
	if (rename(index_path, new_path) != 0) {
		diag_set(SystemError,
			 "failed to rename file '%s' to '%s'",
			 index_path, new_path);
		goto fail;
	}

	close(index_fd);
	run->fd = data_fd;
	*p_run = run;
	return 0;
fail:
	vy_run_delete(run);
	if (index_fd >= 0) {
		unlink(index_path);
		close(index_fd);
	}
	if (data_fd >= 0) {
		unlink(data_path);
		close(data_fd);
	}
	return -1;
}

/**
 * Return true and set split_key accordingly if the range needs to be
 * split in two.
 *
 * - We should never split a range until it was merged at least once
 *   (actually, it should be a function of compact_wm/number of runs
 *   used for the merge: with low compact_wm it's more than once, with
 *   high compact_wm it's once).
 * - We should use the last run size as the size of the range.
 * - We should split around the last run middle key.
 * - We should only split if the last run size is greater than
 *   4/3 * range_size.
 */
static bool
vy_range_needs_split(struct vy_range *range, const char **p_split_key)
{
	struct key_def *key_def = range->index->key_def;
	struct vy_run *run = NULL;

	/* The range hasn't been merged yet - too early to split it. */
	if (range->merge_count < 1)
		return false;

	/* Find the oldest run. */
	assert(range->run != NULL);
	for (run = range->run; run->next; run = run->next) { }

	/* The range is too small to be split. */
	if (run->info.total < key_def->opts.range_size * 4 / 3)
		return false;

	/* Find the median key in the oldest run (approximately). */
	struct vy_page_info *mid_page;
	mid_page = vy_run_page_info(run, run->info.count / 2);
	const char *split_key = vy_run_page_min_key(run, mid_page);

	struct vy_page_info *first_page = vy_run_page_info(run, 0);
	const char *min_key = vy_run_page_min_key(run, first_page);

	/* No point in splitting if a new range is going to be empty. */
	if (vy_key_compare_raw(min_key, split_key, key_def) == 0)
		return false;

	*p_split_key = split_key;
	return true;
}

static int
vy_range_compact_prepare(struct vy_range *range,
			 struct vy_range **parts, int *p_n_parts)
{
	struct vy_index *index = range->index;
	struct vy_stmt *split_key = NULL;
	const char *split_key_raw;
	int n_parts = 1;
	int i;

	if (vy_range_needs_split(range, &split_key_raw)) {
		split_key = vy_stmt_extract_key_raw(index->key_def,
						    split_key_raw,
						    IPROTO_SELECT);
		if (split_key == NULL)
			goto fail;
		n_parts = 2;
	}

	/* Allocate new ranges. */
	for (i = 0; i < n_parts; i++) {
		parts[i] = vy_range_new(index, 0);
		if (parts[i] == NULL)
			goto fail;
	}

	/* Set begin and end keys for the new ranges. */
	if (range->begin)
		vy_stmt_ref(range->begin);
	if (range->end)
		vy_stmt_ref(range->end);
	parts[0]->begin = range->begin;
	if (split_key != NULL) {
		vy_stmt_ref(split_key);
		parts[0]->end = split_key;
		parts[1]->begin = split_key;
		parts[1]->end = range->end;
	} else {
		parts[0]->end = range->end;
	}

	say_debug("range compact prepare: %s", vy_range_str(range));

	/* Replace the old range with the new ones. */
	vy_index_remove_range(index, range);
	for (i = 0; i < n_parts; i++) {
		struct vy_range *r = parts[i];

		/*
		 * While compaction is in progress, new statements are
		 * inserted to new ranges while read iterator walks over
		 * the old range (see vy_range_iterator_next()). To make
		 * new statements visible, link new ranges' in-memory
		 * trees to the old range.
		 */
		r->mem->next = range->mem;
		range->mem = r->mem;
		range->mem_count++;
		r->shadow = range;

		vy_index_add_range(index, r);
		say_debug("range new: %s", vy_range_str(r));
	}
	range->version++;
	index->version++;

	*p_n_parts = n_parts;
	return 0;
fail:
	for (i = 0; i < n_parts; i++) {
		if (parts[i] != NULL)
			vy_range_delete(parts[i]);
	}
	if (split_key != NULL)
		vy_stmt_unref(split_key);
	return -1;
}

static void
vy_range_compact_commit(struct vy_range *range, int n_parts,
			struct vy_range **parts)
{
	struct vy_index *index = range->index;
	int i;

	say_debug("range compact complete: %s", vy_range_str(range));

	vy_index_unacct_range(index, range);
	for (i = n_parts - 1; i >= 0; i--) {
		struct vy_range *r = parts[i];

		/*
		 * The range has been compacted and so can now be
		 * deleted from memory. Unlink in-memory trees that
		 * belong to new ranges so that they won't get destroyed
		 * along with it.
		 */
		assert(range->mem == r->mem);
		range->mem = range->mem->next;
		r->mem->next = NULL;
		assert(r->shadow == range);
		r->shadow = NULL;

		vy_index_acct_range(index, r);

		/* Account merge w/o split. */
		if (n_parts == 1 && r->run != NULL)
			r->merge_count = range->merge_count + 1;

		/* Make the new range visible to the scheduler. */
		vy_scheduler_add_range(range->index->env->scheduler, r);
	}
	index->version++;
	vy_range_delete(range);
}

static void
vy_range_compact_abort(struct vy_range *range, int n_parts,
		       struct vy_range **parts)
{
	struct vy_index *index = range->index;
	int i;

	say_debug("range compact failed: %s", vy_range_str(range));

	for (i = 0; i < n_parts; i++) {
		struct vy_range *r = parts[i];

		say_debug("range delete: %s", vy_range_str(r));
		vy_index_remove_range(index, r);

		/*
		 * On compaction failure we delete new ranges, but leave
		 * their in-memory trees linked to the old range so that
		 * statements inserted during compaction don't get lost.
		 * So here we have to (1) propagate ->min_lsn and ->used
		 * changes to the old range and (2) reset ->mem for new
		 * ranges to prevent them from being deleted.
		 */
		if (range->used == 0)
			range->min_lsn = r->min_lsn;
		assert(range->min_lsn <= r->min_lsn);
		range->used += r->used;
		r->mem = NULL;
		assert(r->shadow == range);
		r->shadow = NULL;

		vy_range_delete(r);
	}
	index->version++;

	/*
	 * Finally, insert the old range back to the tree and make it
	 * visible to the scheduler.
	 */
	vy_index_add_range(index, range);
	vy_scheduler_add_range(index->env->scheduler, range);
}

/**
 * Create an index directory for a new index.
 * TODO: create index files only after the WAL
 * record is committed.
 */
static int
vy_index_create(struct vy_index *index)
{
	/* create directory */
	int rc;
	char *path_sep = index->path;
	while (*path_sep == '/') {
		/* Don't create root */
		++path_sep;
	}
	while ((path_sep = strchr(path_sep, '/'))) {
		/* Recursively create path hierarchy */
		*path_sep = '\0';
		rc = mkdir(index->path, 0777);
		if (rc == -1 && errno != EEXIST) {
			diag_set(SystemError, "failed to create directory '%s'",
		                 index->path);
			*path_sep = '/';
			return -1;
		}
		*path_sep = '/';
		++path_sep;
	}
	rc = mkdir(index->path, 0777);
	if (rc == -1 && errno != EEXIST) {
		diag_set(SystemError, "failed to create directory '%s'",
			 index->path);
		return -1;
	}

	index->range_id_max = 0;
	/* create initial range */
	struct vy_range *range = vy_range_new(index, 0);
	if (unlikely(range == NULL))
		return -1;
	vy_index_add_range(index, range);
	vy_index_acct_range(index, range);
	vy_scheduler_add_range(index->env->scheduler, range);
	return 0;
}

/*
 * This structure is only needed for sorting runs for recovery.
 * Runs with higher range id go first. Runs that belong to the
 * same range are sorted by serial number in ascending order.
 * This way, we recover newer images of the same range first,
 * while within the same range runs are restored in the order
 * they were dumped.
 */
struct vy_run_desc {
	int64_t range_id;
	int run_no;
};

static int
vy_run_desc_cmp(const void *p1, const void *p2)
{
	const struct vy_run_desc *d1 = p1;
	const struct vy_run_desc *d2 = p2;
	if (d1->range_id > d2->range_id)
		return -1;
	if (d1->range_id < d2->range_id)
		return 1;
	if (d1->run_no > d2->run_no)
		return 1;
	if (d1->run_no < d2->run_no)
		return -1;
	return 0;
}

/*
 * Return list of all run files found in the index directory.
 * A run file is described by range id and run serial number.
 */
static int
vy_index_recover_run_list(struct vy_index *index,
			  struct vy_run_desc **desc, int *count)
{
	DIR *dir = opendir(index->path);
	if (dir == NULL) {
		diag_set(SystemError, "failed to open directory '%s'",
			 index->path);
		return -1;
	}

	*desc = NULL;
	*count = 0;
	int cap = 0;

	while (true) {
		errno = 0;
		struct dirent *dirent = readdir(dir);
		if (dirent == NULL) {
			if (errno == 0)
				break; /* eof */
			diag_set(SystemError, "error reading directory '%s'",
				 index->path);
			goto fail;
		}

		int64_t index_lsn;
		struct vy_run_desc v;
		enum vy_file_type t;

		if (vy_run_parse_name(dirent->d_name, &index_lsn,
				      &v.range_id, &v.run_no, &t) != 0)
			continue; /* unknown file */
		if (index_lsn != index->key_def->opts.lsn)
			continue; /* different incarnation */
		if (t != VY_FILE_META)
			continue; /* data file */

		if (*count == cap) {
			cap = cap > 0 ? cap * 2 : 16;
			void *p = realloc(*desc, cap * sizeof(v));
			if (p == NULL) {
				diag_set(OutOfMemory, cap * sizeof(v),
					 "realloc", "struct vy_run_desc");
				goto fail;
			}
			*desc = p;
		}
		(*desc)[(*count)++] = v;
	}
	closedir(dir);
	return 0;
fail:
	closedir(dir);
	free(*desc);
	return -1;
}
 
/*
 * For each hole in the index (prev->end != next->begin),
 * make a new range filling it (new->begin = prev->end,
 * new->end = next->begin).
 */
static int
vy_index_patch_holes(struct vy_index *index)
{
	struct vy_range *prev, *next = NULL;

	do {
		struct vy_stmt *begin, *end;
		struct vy_range *new;

		prev = next;
		next = (next == NULL) ?
			vy_range_tree_first(&index->tree) :
			vy_range_tree_next(&index->tree, next);

		if (prev != NULL && next != NULL) {
			begin = prev->end;
			assert(begin != NULL);
			end = next->begin;
			assert(end != NULL);
			int cmp = vy_key_compare(begin, end, index->key_def);
			if (cmp == 0)
				continue;
			assert(cmp < 0);
			/* Hole between two adjacent ranges. */
		} else if (next != NULL) {
			begin = NULL;
			end = next->begin;
			if (end == NULL)
				continue;
			/* No leftmost range. */
		} else if (prev != NULL) {
			begin = prev->end;
			end = NULL;
			if (begin == NULL)
				continue;
			/* No rightmost range. */
		} else {
			/* Empty index. */
			assert(index->range_count == 0);
			begin = end = NULL;
		}

		new = vy_range_new(index, 0);
		if (new == NULL)
			return -1;

		new->begin = begin;
		if (begin)
			vy_stmt_ref(begin);

		new->end = end;
		if (end)
			vy_stmt_ref(end);

		vy_index_add_range(index, new);
	} while (next != NULL);

	return 0;
}

/**
 * A quick intro into Vinyl cosmology and file format
 * --------------------------------------------------
 * A single vinyl index on disk consists of a set of "range"
 * objects. A range contains a sorted set of index keys;
 * keys in different ranges do not overlap, for example:
 * [0..100],[103..252],[304..360]
 *
 * The sorted set of keys in a range is called a run. A single
 * range may contain multiple runs, each run contains changes of
 * keys in the range over a certain period of time. The periods do
 * not overlap, while, of course, two runs of the same range may
 * contain changes of the same key.
 * All keys in a run are sorted and split between pages of
 * approximately equal size. The purpose of putting keys into
 * pages is a quicker key lookup, since (min,max) key of every
 * page is put into the page index, stored at the beginning of each
 * run. The page index of an active run is fully cached in RAM.
 *
 * All files of an index have the following name pattern:
 * <lsn>.<range_id>.<run_no>.{run,data}
 * and are stored together in the index directory.
 *
 * Files that end with '.run' store metadata (see vy_run_info)
 * while '.data' files store vinyl statements.
 *
 * The <lsn> component represents LSN of index creation: it is used
 * to distinguish between different "incarnations" of the same index,
 * e.g. on create/drop events. In a most common case LSN is the
 * same for all files in an index.
 *
 * <range_id> component represents the id of the range in an
 * index. The id is a monotonically growing integer, and is
 * assigned to a range when it's created. Thus newer ranges will
 * have greater ids, and hence by recovering ranges with greater
 * ids first and ignoring ranges which are already fully spanned,
 * we can restore the whole index to its latest state.
 *
 * <run_no> is the serial number of the run in the range,
 * starting from 0.
 */
static int
vy_index_open_ex(struct vy_index *index)
{
	struct vy_run_desc *desc;
	int count;
	int rc = -1;

	if (vy_index_recover_run_list(index, &desc, &count) != 0)
		return -1;

	/*
	 * Always prefer newer ranges (i.e. those that have greater ids)
	 * over older ones. Only fall back on an older range, if it has
	 * not been spanned by the time we get to it. The latter can
	 * only happen if there was an incomplete range split. Within
	 * the same range, start recovery from the oldest run in order
	 * to restore the original order of vy_range->run list.
	 */
	qsort(desc, count, sizeof(*desc), vy_run_desc_cmp);

	struct vy_range *range = NULL;
	for (int i = 0; i < count; i++) {
		if (range == NULL || range->id != desc[i].range_id) {
			/* Proceed to the next range. */
			if (range != NULL)
				vy_index_recover_range(index, range);
			range = vy_range_new(index, desc[i].range_id);
			if (range == NULL)
				goto out;
		}
		if (vy_range_recover_run(range, desc[i].run_no) != 0)
			goto out;
	}
	if (range != NULL)
		vy_index_recover_range(index, range);

	/*
	 * Successful compaction may create a range w/o statements, and we
	 * do not store such ranges on disk. Hence we silently create a
	 * new range for each gap found in the index.
	 */
	if (vy_index_patch_holes(index) != 0)
		goto out;

	/* Update index size and make ranges visible to the scheduler. */
	for (range = vy_range_tree_first(&index->tree); range != NULL;
	     range = vy_range_tree_next(&index->tree, range)) {
		vy_index_acct_range(index, range);
		vy_scheduler_add_range(index->env->scheduler, range);
	}

	rc = 0; /* success */
out:
	free(desc);
	return rc;
}

/*
 * Save a statement in the range's in-memory index.
 */
static int
vy_range_set(struct vy_range *range, struct vy_stmt *stmt,
	     size_t *write_size)
{
	struct vy_index *index = range->index;
	struct vy_scheduler *scheduler = index->env->scheduler;

	struct vy_stmt *replaced_stmt = NULL;
	struct vy_mem *mem = range->mem;
	int rc = vy_mem_tree_insert(&mem->tree, stmt, &replaced_stmt);
	if (rc != 0)
		return -1;
	if (replaced_stmt != NULL)
		vy_stmt_unref(replaced_stmt);

	vy_stmt_ref(stmt);

	if (mem->used == 0) {
		mem->min_lsn = stmt->lsn;
		vy_scheduler_mem_dirtied(scheduler, mem);
	}
	if (range->used == 0)
		range->min_lsn = stmt->lsn;

	assert(mem->min_lsn <= stmt->lsn);
	assert(range->min_lsn <= stmt->lsn);

	size_t size = vy_stmt_size(stmt);
	mem->used += size;
	range->used += size;
	index->used += size;
	index->stmt_count++;
	*write_size += size;

	mem->version++;

	return 0;
}

static int
vy_range_set_delete(struct vy_range *range, struct vy_stmt *stmt,
		    size_t *write_size)
{
	assert(stmt->type == IPROTO_DELETE);

	if (range->shadow == NULL &&
	    range->mem_count == 1 && range->run_count == 0 &&
	    vy_mem_older_lsn(range->mem, stmt,
			     range->index->key_def) == NULL) {
		/*
		 * Optimization: the active mem index doesn't have statements
		 * for the key and there are no more mems and runs.
		 *  => discard DELETE statement.
		 */
		return 0;
	}

	return vy_range_set(range, stmt, write_size);
}

static void
vy_range_optimize_upserts(struct vy_range *range, struct vy_stmt *stmt);

static int
vy_range_set_upsert(struct vy_range *range, struct vy_stmt *stmt,
		    size_t *write_size)
{
	assert(stmt->type == IPROTO_UPSERT);

	struct vy_index *index = range->index;
	struct key_def *key_def = index->key_def;
	struct vy_stmt *older;
	older = vy_mem_older_lsn(range->mem, stmt, key_def);
	if ((older != NULL && older->type != IPROTO_UPSERT) ||
	    (older == NULL && range->shadow == NULL &&
	     range->mem_count == 1 && range->run_count == 0)) {
		/*
		 * Optimization:
		 *
		 *  1. An older non-UPSERT statement for the key has been
		 *     found in the active memory index.
		 *  2. Active memory index doesn't have statements for the
		 *     key, but there are no more mems and runs.
		 *
		 *  => apply UPSERT to the older statement and save
		 *     resulted REPLACE instead of original UPSERT.
		 *
		 */
		assert(older == NULL || older->type != IPROTO_UPSERT);
		stmt = vy_apply_upsert(stmt, older, key_def, index->format,
				       false);
		if (stmt == NULL)
			return -1; /* OOM */
		assert(stmt->type == IPROTO_REPLACE);
		int rc = vy_range_set(range, stmt, write_size);
		vy_stmt_unref(stmt);
		return rc;
	}

	if (vy_range_set(range, stmt, write_size) != 0)
		return -1;

	/*
	 * If there are a lot of successive upserts for the same key,
	 * select might take too long to squash them all. So once the
	 * number of upserts exceeds a certain threshold, we schedule
	 * a fiber to merge them and substitute the latest upsert with
	 * the resulting replace statement.
	 */
	if (vy_mem_too_many_upserts(range->mem, stmt, key_def))
		vy_range_optimize_upserts(range, stmt);

	return 0;
}

/*
 * Check if a statement was dumped to disk before the last shutdown and
 * therefore can be skipped on WAL replay.
 *
 * Since the minimal unit that can be dumped to disk is a range, a
 * statement is on disk iff its LSN is less than or equal to the max LSN
 * over all statements written to disk in the same range.
 */
static bool
vy_stmt_is_committed(struct vy_index *index, const struct vy_stmt *stmt)
{
	struct vy_range *range;

	range = vy_range_tree_find_by_key(&index->tree, VINYL_EQ,
					  index->format, index->key_def, stmt);
	/*
	 * The newest run, i.e. the run containing a statement with max
	 * LSN, is at the head of the list.
	 */
	return range->run != NULL && stmt->lsn <= range->run->info.max_lsn;
}

/**
 * Iterate over the write set of a single index
 * and flush it to the active in-memory tree of this index.
 *
 * Break when the write set begins pointing at the next index.
 */
static struct txv *
vy_tx_write(write_set_t *write_set, struct txv *v, ev_tstamp time,
	 enum vinyl_status status, int64_t lsn, size_t *write_size)
{
	struct vy_index *index = v->index;
	struct vy_scheduler *scheduler = index->env->scheduler;
	struct vy_range *prev_range = NULL;
	struct vy_range *range = NULL;

	/* Sic: the loop below must not yield after recovery */
	for (; v && v->index == index; v = write_set_next(write_set, v)) {

		struct vy_stmt *stmt = v->stmt;
		stmt->lsn = lsn;

		/**
		 * If we're recovering the WAL, it may happen so
		 * that this particular run was dumped after the
		 * checkpoint, and we're replaying records already
		 * present in the database.
		 * In this case avoid overwriting a newer version with
		 * an older one.
		 */
		if (status == VINYL_FINAL_RECOVERY &&
		    vy_stmt_is_committed(index, stmt))
			continue;
		/* match range */
		range = vy_range_tree_find_by_key(&index->tree, VINYL_EQ,
						  index->format, index->key_def,
						  stmt);
		if (prev_range != NULL && range != prev_range) {
			/*
			 * The write set is key-ordered, hence
			 * we can safely assume there won't be new
			 * keys for this range.
			 */
			prev_range->update_time = time;
			vy_scheduler_update_range(scheduler, prev_range);
		}
		prev_range = range;

		int rc;
		switch (stmt->type) {
		case IPROTO_UPSERT:
			rc = vy_range_set_upsert(range, stmt, write_size);
			break;
		case IPROTO_DELETE:
			rc = vy_range_set_delete(range, stmt, write_size);
			break;
		default:
			rc = vy_range_set(range, stmt, write_size);
			break;
		}
		assert(rc == 0); /* TODO: handle BPS tree errors properly */
		(void) rc;
	}
	if (range != NULL) {
		range->update_time = time;
		vy_scheduler_update_range(scheduler, range);
	}
	return v;
}

/* {{{ Scheduler Task */

struct vy_task_ops {
	/**
	 * This function is called from a worker. It is supposed to do work
	 * which is too heavy for the tx thread (like IO or compression).
	 * Returns 0 on success. On failure returns -1 and sets diag.
	 */
	int (*execute)(struct vy_task *);
	/**
	 * This function is called by the scheduler upon task completion.
	 * It may be used to finish the task from the tx thread context.
	 */
	void (*complete)(struct vy_task *);
};

struct vy_task {
	const struct vy_task_ops *ops;

	/** ->execute ret code */
	int status;
	/** If ->execute fails, the error is stored here. */
	struct diag diag;

	/** index this task is for */
	struct vy_index *index;

	/** How long ->execute took, in nanoseconds. */
	ev_tstamp exec_time;

	/** Number of bytes written to disk by this task. */
	size_t dump_size;

	/**
	 * View sequence number at the time when the task was scheduled.
	 * TODO: move it to arg as not all tasks need it.
	 */
	int64_t vlsn;

	/** extra arguments, depend on task kind */
	union {
		struct {
			struct vy_range *range;
			struct vy_run *new_run;
		} dump;
		struct {
			struct vy_range *range;
			int n_parts;
			struct vy_range *parts[2];
		} compact;
	};
	/**
	 * A link in the list of all pending tasks, generated by
	 * task scheduler.
	 */
	struct stailq_entry link;
};

static struct vy_task *
vy_task_new(struct mempool *pool, struct vy_index *index,
	    const struct vy_task_ops *ops)
{
	struct vy_task *task = mempool_alloc(pool);
	if (task == NULL) {
		diag_set(OutOfMemory, sizeof(*task), "scheduler", "task");
		return NULL;
	}
	memset(task, 0, sizeof(*task));
	task->ops = ops;
	task->index = index;
	vy_index_ref(index);
	diag_create(&task->diag);
	return task;
}

static void
vy_task_delete(struct mempool *pool, struct vy_task *task)
{
	if (task->index) {
		vy_index_unref(task->index);
		task->index = NULL;
	}
	diag_destroy(&task->diag);
	TRASH(task);
	mempool_free(pool, task);
}

static int
vy_task_dump_execute(struct vy_task *task)
{
	struct vy_index *index = task->index;
	struct vy_range *range = task->dump.range;
	struct vy_write_iterator *wi;
	int rc;

	wi = vy_write_iterator_new(index, range->run_count == 0, task->vlsn);
	if (wi == NULL)
		return -1;

	/*
	 * We dump all memory indexes but the newest one - see comment
	 * in vy_task_dump_new().
	 */
	rc = vy_write_iterator_add_mem(wi, range->mem->next);
	if (rc != 0)
		goto out;

	struct vy_stmt *stmt;
	/* Start iteration. */
	rc = vy_write_iterator_next(wi, &stmt);
	if (rc || stmt == NULL)
		goto out;
	rc = vy_range_write_run(range, wi, NULL, &task->dump.new_run, &stmt,
				&task->dump_size);
out:
	vy_write_iterator_delete(wi);
	return rc;
}

static void
vy_task_dump_complete(struct vy_task *task)
{
	struct vy_index *index = task->index;
	struct vy_env *env = index->env;
	struct vy_range *range = task->dump.range;
	struct vy_run *run = task->dump.new_run;

	say_debug("range dump %s: %s",
		  task->status == 0 ? "complete" : "failed",
		  vy_range_str(range));

	/*
	 * No need to roll back anything on dump failure - the range will just
	 * carry on with a new shadow memory tree.
	 */
	if (task->status != 0)
		goto out;

	run->next = range->run;
	range->run = run;
	range->run_count++;

	vy_index_acct_range_dump(index, range);

	/* Release dumped in-memory indexes */
	struct vy_mem *mem = range->mem->next;
	range->mem->next = NULL;
	range->mem_count = 1;
	range->used = range->mem->used;
	range->min_lsn = range->mem->min_lsn;
	while (mem != NULL) {
		struct vy_mem *next = mem->next;
		vy_scheduler_mem_dumped(env->scheduler, mem);
		vy_quota_release(env->quota, mem->used);
		index->used -= mem->used;
		index->stmt_count -= mem->tree.size;
		vy_mem_delete(mem);
		mem = next;
	}

	range->version++;
out:
	vy_scheduler_add_range(env->scheduler, range);
}

static struct vy_task *
vy_task_dump_new(struct mempool *pool, struct vy_range *range)
{
	static struct vy_task_ops dump_ops = {
		.execute = vy_task_dump_execute,
		.complete = vy_task_dump_complete,
	};
	struct vy_index *index = range->index;

	struct vy_task *task = vy_task_new(pool, index, &dump_ops);
	if (!task)
		return NULL;

	struct vy_mem *mem = vy_mem_new(index->env, index->key_def,
					index->format);
	if (!mem) {
		vy_task_delete(pool, task);
		return NULL;
	}

	/*
	 * New insertions will go to the new in-memory tree, while we will dump
	 * older trees. This way we don't need to bother about synchronization.
	 * To be consistent, lookups fall back on older trees.
	 */
	mem->next = range->mem;
	range->mem = mem;
	range->mem_count++;
	range->version++;

	task->dump.range = range;
	say_debug("range dump prepare: %s", vy_range_str(range));
	return task;
}

static int
vy_task_compact_execute(struct vy_task *task)
{
	struct vy_index *index = task->index;
	struct vy_range *range = task->compact.range;
	struct vy_range **parts = task->compact.parts;
	int n_parts = task->compact.n_parts;
	struct vy_write_iterator *wi;
	int rc = 0;

	assert(range->nodedump.pos == UINT32_MAX);
	assert(range->nodecompact.pos == UINT32_MAX);

	wi = vy_write_iterator_new(index, true, task->vlsn);
	if (wi == NULL)
		return -1;

	/*
	 * Skip in-memory indexes that belong to new ranges,
	 * because they are mutable.
	 */
	struct vy_mem *mem = range->mem;
	for (int i = n_parts - 1; i >= 0; i--) {
		assert(mem == parts[i]->mem);
		mem = mem->next;
	}

	/*
	 * Prepare for merge. Note, merge iterator requires newer
	 * sources to be added first so mems are added before runs.
	 */
	if (vy_write_iterator_add_mem(wi, mem) != 0 ||
	    vy_write_iterator_add_run(wi, range) != 0) {
		rc = -1;
		goto out;
	}

	assert(n_parts > 0);
	struct vy_stmt *curr_stmt;
	/* Start iteration. */
	rc = vy_write_iterator_next(wi, &curr_stmt);
	if (rc || curr_stmt == NULL)
		goto out;
	for (int i = 0; i < n_parts; i++) {
		struct vy_range *r = parts[i];
		struct vy_run *new_run = NULL;

		if (i > 0) {
			ERROR_INJECT(ERRINJ_VY_RANGE_SPLIT,
				     {diag_set(ClientError, ER_INJECTION,
					       "vinyl range split");
				      rc = -1; goto out;});
		}

		rc = vy_range_write_run(r, wi, r->end, &new_run,
					&curr_stmt, &task->dump_size);
		if (rc != 0)
			goto out;

		/*
		 * It's safe to link new run right here as the range has
		 * ->shadow set and hence can't be iterated over at the
		 * moment (see vy_range_iterator_next()).
		 */
		assert(r->shadow == range);
		assert(r->run == NULL);
		if (new_run != NULL) {
			r->run = new_run;
			r->run_count = 1;
		}

		if (curr_stmt == NULL) {
			/* This iteration was last. */
			goto out;
		}
	}
out:
	vy_write_iterator_delete(wi);

	/* Remove old range file on success. */
	if (rc == 0)
		vy_range_purge(range);
	return rc;
}

static void
vy_task_compact_complete(struct vy_task *task)
{
	struct vy_range *range = task->compact.range;
	struct vy_range **parts = task->compact.parts;
	int n_parts = task->compact.n_parts;

	if (task->status != 0)
		vy_range_compact_abort(range, n_parts, parts);
	else
		vy_range_compact_commit(range, n_parts, parts);
}

static struct vy_task *
vy_task_compact_new(struct mempool *pool, struct vy_range *range)
{
	static struct vy_task_ops compact_ops = {
		.execute = vy_task_compact_execute,
		.complete = vy_task_compact_complete,
	};

	struct vy_task *task = vy_task_new(pool, range->index, &compact_ops);
	if (!task)
		return NULL;

	if (vy_range_compact_prepare(range, task->compact.parts,
				     &task->compact.n_parts) != 0) {
		vy_task_delete(pool, task);
		return NULL;
	}
	task->compact.range = range;
	return task;
}

static struct vy_range *
vy_range_tree_drop_cb(vy_range_tree_t *t, struct vy_range *range, void *arg)
{
	(void)t;
	(void)arg;
	vy_range_purge(range);
	return NULL;
}

static int
vy_task_drop_execute(struct vy_task *task)
{
	struct vy_index *index = task->index;
	assert(index->refs == 1); /* referenced by this task */
	vy_range_tree_iter(&index->tree, NULL, vy_range_tree_drop_cb, NULL);
	return 0;
}

static void
vy_task_drop_complete(struct vy_task *task)
{
	struct vy_index *index = task->index;
	assert(index->refs == 1); /* referenced by this task */
	/*
	 * Since we allocate extents for in-memory trees from a memory
	 * pool, we must destroy the index in the tx thread.
	 */
	vy_index_delete(index);
	task->index = NULL;
}

static struct vy_task *
vy_task_drop_new(struct mempool *pool, struct vy_index *index)
{
	static struct vy_task_ops drop_ops = {
		.execute = vy_task_drop_execute,
		.complete = vy_task_drop_complete,
	};

	return vy_task_new(pool, index, &drop_ops);
}

/* Scheduler Task }}} */

/* {{{ Scheduler */

#define HEAP_NAME vy_dump_heap

static bool
vy_range_need_checkpoint(struct vy_range *range);

static int
heap_dump_less(struct heap_node *a, struct heap_node *b)
{
	struct vy_range *left = container_of(a, struct vy_range, nodedump);
	struct vy_range *right = container_of(b, struct vy_range, nodedump);

	/* Ranges that need to be checkpointed must be dumped first. */
	bool left_need_checkpoint = vy_range_need_checkpoint(left);
	bool right_need_checkpoint = vy_range_need_checkpoint(right);
	if (left_need_checkpoint && !right_need_checkpoint)
		return true;
	if (!left_need_checkpoint && right_need_checkpoint)
		return false;

	return left->used > right->used;
}

#define HEAP_LESS(h, l, r) heap_dump_less(l, r)

#include "salad/heap.h"

#undef HEAP_LESS
#undef HEAP_NAME

#define HEAP_NAME vy_compact_heap

static int
heap_compact_less(struct heap_node *a, struct heap_node *b)
{
	const struct vy_range *left =
				container_of(a, struct vy_range, nodecompact);
	const struct vy_range *right =
				container_of(b, struct vy_range, nodecompact);
	return left->run_count > right->run_count;
}

#define HEAP_LESS(h, l, r) heap_compact_less(l, r)

#include "salad/heap.h"

struct vy_scheduler {
	pthread_mutex_t        mutex;
	struct rlist   shutdown;
	struct vy_env    *env;
	heap_t dump_heap;
	heap_t compact_heap;

	struct cord *worker_pool;
	struct fiber *scheduler;
	struct ev_loop *loop;
	int worker_pool_size;
	bool is_worker_pool_running;

	/**
	 * There is a pending task for workers in the pool,
	 * or we want to shutdown workers.
	 */
	pthread_cond_t worker_cond;
	/**
	 * There is no pending tasks for workers, so scheduler
	 * needs to create one, or we want to shutdown the
	 * scheduler. Scheduler is a fiber in TX, so ev_async + ipc_channel
	 * are used here instead of pthread_cond_t.
	 */
	struct ev_async scheduler_async;
	struct ipc_cond scheduler_cond;
	/**
	 * A queue with all vy_task objects created by the
	 * scheduler and not yet taken by a worker.
	 */
	struct stailq input_queue;
	/**
	 * A queue of processed vy_tasks objects.
	 */
	struct stailq output_queue;
	/**
	 * A memory pool for vy_tasks.
	 */
	struct mempool task_pool;

	/** Last error seen by the scheduler. */
	struct diag diag;
	/**
	 * Schedule timeout. Grows exponentially with each successive
	 * failure. Reset on successful task completion.
	 */
	ev_tstamp timeout;
	/** Set if the scheduler is throttled due to errors. */
	bool throttled;

	/** Total number of non-empty in-memory indexes. */
	int dirty_mem_count;
	/**
	 * LSN at the time of checkpoint start. All in-memory indexes with
	 * min_lsn <= checkpoint_lsn should be dumped first.
	 */
	int64_t checkpoint_lsn;
	/**
	 * Number of in-memory indexes that need to be checkpointed,
	 * i.e. have min_lsn <= checkpoint_lsn.
	 */
	int checkpoint_pending;
	/** Set if checkpoint failed. */
	bool checkpoint_failed;
	/** Signaled on checkpoint completion or failure. */
	struct ipc_cond checkpoint_cond;
};

/* Min and max values for vy_scheduler->timeout. */
#define VY_SCHEDULER_TIMEOUT_MIN		1
#define VY_SCHEDULER_TIMEOUT_MAX		60

static void
vy_scheduler_start(struct vy_scheduler *scheduler);
static void
vy_scheduler_stop(struct vy_scheduler *scheduler);

static void
vy_scheduler_async_cb(ev_loop *loop, struct ev_async *watcher, int events)
{
	(void) loop;
	(void) events;
	struct vy_scheduler *scheduler =
		container_of(watcher, struct vy_scheduler, scheduler_async);
	ipc_cond_signal(&scheduler->scheduler_cond);
}

static struct vy_scheduler *
vy_scheduler_new(struct vy_env *env)
{
	struct vy_scheduler *scheduler = calloc(1, sizeof(*scheduler));
	if (scheduler == NULL) {
		diag_set(OutOfMemory, sizeof(*scheduler), "scheduler",
			 "struct");
		return NULL;
	}
	tt_pthread_mutex_init(&scheduler->mutex, NULL);
	diag_create(&scheduler->diag);
	ipc_cond_create(&scheduler->checkpoint_cond);
	scheduler->env = env;
	rlist_create(&scheduler->shutdown);
	vy_compact_heap_create(&scheduler->compact_heap);
	vy_dump_heap_create(&scheduler->dump_heap);
	tt_pthread_cond_init(&scheduler->worker_cond, NULL);
	scheduler->loop = loop();
	ev_async_init(&scheduler->scheduler_async, vy_scheduler_async_cb);
	ipc_cond_create(&scheduler->scheduler_cond);
	mempool_create(&scheduler->task_pool, cord_slab_cache(),
			sizeof(struct vy_task));
	return scheduler;
}

static void
vy_scheduler_delete(struct vy_scheduler *scheduler)
{
	if (scheduler->is_worker_pool_running)
		vy_scheduler_stop(scheduler);

	mempool_destroy(&scheduler->task_pool);
	diag_destroy(&scheduler->diag);
	vy_compact_heap_destroy(&scheduler->compact_heap);
	vy_dump_heap_destroy(&scheduler->dump_heap);
	tt_pthread_cond_destroy(&scheduler->worker_cond);
	TRASH(&scheduler->scheduler_async);
	ipc_cond_destroy(&scheduler->scheduler_cond);
	tt_pthread_mutex_destroy(&scheduler->mutex);
	free(scheduler);
}

static bool
vy_range_need_checkpoint(struct vy_range *range)
{
	return range->min_lsn <= range->index->env->scheduler->checkpoint_lsn;
}

static bool
vy_range_need_dump(struct vy_range *range)
{
	return (range->used >= 10 * 1024 * 1024 ||
		range->used >= range->index->key_def->opts.range_size);
}

static void
vy_scheduler_add_range(struct vy_scheduler *scheduler,
		       struct vy_range *range)
{
	vy_dump_heap_insert(&scheduler->dump_heap, &range->nodedump);
	vy_compact_heap_insert(&scheduler->compact_heap, &range->nodecompact);
	assert(range->nodedump.pos != UINT32_MAX);
	assert(range->nodecompact.pos != UINT32_MAX);
}

static void
vy_scheduler_update_range(struct vy_scheduler *scheduler,
			  struct vy_range *range)
{
	if (likely(range->nodedump.pos == UINT32_MAX))
		return; /* range is being processed by a task */

	vy_dump_heap_update(&scheduler->dump_heap, &range->nodedump);
	assert(range->nodedump.pos != UINT32_MAX);
	assert(range->nodecompact.pos != UINT32_MAX);

	if (vy_range_need_dump(range)) {
		/* Wake up scheduler */
		ipc_cond_signal(&scheduler->scheduler_cond);
	}
}

static void
vy_scheduler_remove_range(struct vy_scheduler *scheduler,
			  struct vy_range *range)
{
	vy_dump_heap_delete(&scheduler->dump_heap, &range->nodedump);
	vy_compact_heap_delete(&scheduler->compact_heap, &range->nodecompact);
	range->nodedump.pos = UINT32_MAX;
	range->nodecompact.pos = UINT32_MAX;
}

static int
vy_scheduler_peek_dump(struct vy_scheduler *scheduler, struct vy_task **ptask)
{
	/* try to peek a range with a biggest in-memory index */
	struct vy_range *range;
	struct heap_node *pn = NULL;
	struct heap_iterator it;
	vy_dump_heap_iterator_init(&scheduler->dump_heap, &it);
	while ((pn = vy_dump_heap_iterator_next(&it))) {
		range = container_of(pn, struct vy_range, nodedump);
		if (!vy_quota_exceeded(scheduler->env->quota) &&
		    !vy_range_need_dump(range) &&
		    !vy_range_need_checkpoint(range))
			return 0; /* nothing to do */
		*ptask = vy_task_dump_new(&scheduler->task_pool, range);
		if (*ptask == NULL)
			return -1; /* oom */
		vy_scheduler_remove_range(scheduler, range);
		return 0; /* new task */
	}
	*ptask = NULL;
	return 0; /* nothing to do */
}

static int
vy_scheduler_peek_compact(struct vy_scheduler *scheduler,
			  struct vy_task **ptask)
{
	/* try to peek a range with a biggest number
	 * of runs */
	struct vy_range *range;
	struct heap_node *pn = NULL;
	struct heap_iterator it;
	vy_compact_heap_iterator_init(&scheduler->compact_heap, &it);
	while ((pn = vy_compact_heap_iterator_next(&it))) {
		range = container_of(pn, struct vy_range, nodecompact);
		if (range->run_count < range->index->key_def->opts.compact_wm)
			break; /* TODO: why ? */
		*ptask = vy_task_compact_new(&scheduler->task_pool,
					     range);
		if (*ptask == NULL)
			return -1; /* OOM */
		vy_scheduler_remove_range(scheduler, range);
		return 0; /* new task */
	}
	*ptask = NULL;
	return 0; /* nothing to do */
}

static int
vy_scheduler_peek_shutdown(struct vy_scheduler *scheduler,
			   struct vy_index *index, struct vy_task **ptask)
{
	if (index->refs > 0) {
		*ptask = NULL;
		return 0; /* index still has tasks */
	}

	/* make sure the index won't get scheduled any more */
	vy_range_tree_iter(&index->tree, NULL, vy_range_tree_unsched_cb, index);

	*ptask = vy_task_drop_new(&scheduler->task_pool, index);
	if (*ptask == NULL)
		return -1;
	return 0; /* new task */
}

static int
vy_schedule(struct vy_scheduler *scheduler, int64_t vlsn,
	    struct vy_task **ptask)
{
	/* Schedule all pending shutdowns. */
	struct vy_index *index, *n;
	rlist_foreach_entry_safe(index, &scheduler->shutdown, link, n) {
		*ptask = NULL;
		int rc = vy_scheduler_peek_shutdown(scheduler, index, ptask);
		if (rc < 0)
			return rc;
		if (*ptask == NULL)
			continue;
		/* Remove from scheduler->shutdown list */
		rlist_del(&index->link);
		return 0;
	}

	/* peek an index */
	*ptask = NULL;
	if (rlist_empty(&scheduler->env->indexes))
		return 0;

	int rc;
	*ptask = NULL;

	/* dumping */
	rc = vy_scheduler_peek_dump(scheduler, ptask);
	if (rc != 0)
		return rc; /* error */
	if (*ptask != NULL)
		goto found;

	/* compaction */
	rc = vy_scheduler_peek_compact(scheduler, ptask);
	if (rc != 0)
		return rc; /* error */
	if (*ptask != NULL)
		goto found;

	/* no task to run */
	return 0;
found:
	(*ptask)->vlsn = vlsn;
	return 0;

}

static int
vy_worker_f(va_list va);

static int
vy_scheduler_f(va_list va)
{
	struct vy_scheduler *scheduler = va_arg(va, struct vy_scheduler *);
	struct vy_env *env = scheduler->env;
	int workers_available = scheduler->worker_pool_size;
	bool warning_said = false;

	while (scheduler->is_worker_pool_running) {
		struct stailq output_queue;
		struct vy_task *task, *next;
		int tasks_failed = 0, tasks_done = 0;
		bool was_empty;

		/* Get the list of processed tasks. */
		stailq_create(&output_queue);
		tt_pthread_mutex_lock(&scheduler->mutex);
		stailq_concat(&output_queue, &scheduler->output_queue);
		tt_pthread_mutex_unlock(&scheduler->mutex);

		/* Complete and delete all processed tasks. */
		stailq_foreach_entry_safe(task, next, &output_queue, link) {
			if (task->ops->complete)
				task->ops->complete(task);
			if (task->status != 0) {
				assert(!diag_is_empty(&task->diag));
				diag_move(&task->diag, &scheduler->diag);
				tasks_failed++;
			} else
				tasks_done++;
			if (task->dump_size > 0)
				vy_stat_dump(env->stat, task->exec_time,
					     task->dump_size);
			vy_task_delete(&scheduler->task_pool, task);
			workers_available++;
			assert(workers_available <= scheduler->worker_pool_size);
		}
		/*
		 * Reset the timeout if we managed to successfully
		 * complete at least one task.
		 */
		if (tasks_done > 0) {
			scheduler->timeout = 0;
			warning_said = false;
		}
		if (tasks_failed > 0)
			goto error;

		/* All worker threads are busy. */
		if (workers_available == 0)
			goto wait;

		/* Get a task to schedule. */
		if (vy_schedule(scheduler, env->xm->vlsn, &task) != 0) {
			struct diag *diag = diag_get();
			assert(!diag_is_empty(diag));
			diag_move(diag, &scheduler->diag);
			/* Can't schedule task right now */
			goto error;
		}

		/* Nothing to do. */
		if (task == NULL)
			goto wait;

		/* Queue the task and notify workers if necessary. */
		tt_pthread_mutex_lock(&scheduler->mutex);
		was_empty = stailq_empty(&scheduler->input_queue);
		stailq_add_tail_entry(&scheduler->input_queue, task, link);
		if (was_empty)
			tt_pthread_cond_signal(&scheduler->worker_cond);
		tt_pthread_mutex_unlock(&scheduler->mutex);

		workers_available--;
		fiber_reschedule();
		continue;
error:
		/* Log error message once. */
		assert(!diag_is_empty(&scheduler->diag));
		if (!warning_said) {
			error_log(diag_last_error(&scheduler->diag));
			warning_said = true;
		}
		/* Abort pending checkpoint. */
		if (scheduler->checkpoint_pending > 0 &&
		    !scheduler->checkpoint_failed) {
			scheduler->checkpoint_failed = true;
			ipc_cond_signal(&scheduler->checkpoint_cond);
		}
		/*
		 * A task can fail either due to lack of memory or IO
		 * error. In either case it is pointless to schedule
		 * another task right away, because it is likely to fail
		 * too. So we throttle the scheduler for a while after
		 * each failure.
		 */
		scheduler->timeout *= 2;
		if (scheduler->timeout < VY_SCHEDULER_TIMEOUT_MIN)
			scheduler->timeout = VY_SCHEDULER_TIMEOUT_MIN;
		if (scheduler->timeout > VY_SCHEDULER_TIMEOUT_MAX)
			scheduler->timeout = VY_SCHEDULER_TIMEOUT_MAX;
		say_debug("throttling scheduler for %.0f seconds",
			  scheduler->timeout);
		scheduler->throttled = true;
		fiber_sleep(scheduler->timeout);
		scheduler->throttled = false;
		continue;
wait:
		/* Wait for changes */
		ipc_cond_wait(&scheduler->scheduler_cond);
	}

	return 0;
}

static int
vy_worker_f(va_list va)
{
	struct vy_scheduler *scheduler = va_arg(va, struct vy_scheduler *);
	coeio_enable();
	struct vy_task *task = NULL;

	tt_pthread_mutex_lock(&scheduler->mutex);
	while (scheduler->is_worker_pool_running) {
		/* Wait for a task */
		if (stailq_empty(&scheduler->input_queue)) {
			/* Wake scheduler up if there are no more tasks */
			ev_async_send(scheduler->loop,
				      &scheduler->scheduler_async);
			tt_pthread_cond_wait(&scheduler->worker_cond,
					     &scheduler->mutex);
			continue;
		}
		task = stailq_shift_entry(&scheduler->input_queue,
					  struct vy_task, link);
		tt_pthread_mutex_unlock(&scheduler->mutex);
		assert(task != NULL);

		/* Execute task */
		uint64_t start = ev_now(loop());
		task->status = task->ops->execute(task);
		task->exec_time = ev_now(loop()) - start;
		if (task->status != 0) {
			struct diag *diag = diag_get();
			assert(!diag_is_empty(diag));
			diag_move(diag, &task->diag);
		}

		/* Return processed task to scheduler */
		tt_pthread_mutex_lock(&scheduler->mutex);
		stailq_add_tail_entry(&scheduler->output_queue, task, link);
	}
	tt_pthread_mutex_unlock(&scheduler->mutex);
	return 0;
}

static void
vy_scheduler_start(struct vy_scheduler *scheduler)
{
	assert(!scheduler->is_worker_pool_running);
	assert(scheduler->env->status == VINYL_ONLINE);

	/* Start worker threads */
	scheduler->is_worker_pool_running = true;
	scheduler->worker_pool_size = cfg_geti("vinyl.threads");
	if (scheduler->worker_pool_size < 0)
		scheduler->worker_pool_size = 1;
	scheduler->worker_pool = NULL;
	stailq_create(&scheduler->input_queue);
	stailq_create(&scheduler->output_queue);
	scheduler->worker_pool = (struct cord *)
		calloc(scheduler->worker_pool_size, sizeof(struct cord));
	if (scheduler->worker_pool == NULL)
		panic("failed to allocate vinyl worker pool");
	for (int i = 0; i < scheduler->worker_pool_size; i++) {
		cord_costart(&scheduler->worker_pool[i], "vinyl.worker",
			     vy_worker_f, scheduler);
	}

	/* Start scheduler fiber */
	ev_async_start(scheduler->loop, &scheduler->scheduler_async);
	scheduler->scheduler = fiber_new("vinyl.scheduler", vy_scheduler_f);
	if (scheduler->scheduler == NULL)
		panic("failed to start vinyl scheduler fiber");
	fiber_set_joinable(scheduler->scheduler, false);
	fiber_start(scheduler->scheduler, scheduler);
}

static void
vy_scheduler_stop(struct vy_scheduler *scheduler)
{
	assert(scheduler->is_worker_pool_running);

	/* Stop scheduler fiber */
	scheduler->is_worker_pool_running = false;
	ev_async_stop(scheduler->loop, &scheduler->scheduler_async);
	/* Sic: fiber_cancel() can't be used here */
	ipc_cond_signal(&scheduler->scheduler_cond);
	scheduler->scheduler = NULL;

	/* Delete all pending tasks and wake up worker threads */
	tt_pthread_mutex_lock(&scheduler->mutex);
	struct vy_task *task, *next;
	stailq_foreach_entry_safe(task, next, &scheduler->input_queue, link)
		vy_task_delete(&scheduler->task_pool, task);
	stailq_create(&scheduler->input_queue);
	pthread_cond_broadcast(&scheduler->worker_cond);
	tt_pthread_mutex_unlock(&scheduler->mutex);

	/* Join worker threads */
	for (int i = 0; i < scheduler->worker_pool_size; i++)
		cord_join(&scheduler->worker_pool[i]);
	free(scheduler->worker_pool);
	scheduler->worker_pool = NULL;
	scheduler->worker_pool_size = 0;

	/* Delete all processed tasks */
	stailq_foreach_entry_safe(task, next, &scheduler->output_queue, link)
		vy_task_delete(&scheduler->task_pool, task);
	stailq_create(&scheduler->output_queue);
}

static void
vy_scheduler_mem_dirtied(struct vy_scheduler *scheduler, struct vy_mem *mem)
{
	(void)mem;
	scheduler->dirty_mem_count++;
}

static void
vy_scheduler_mem_dumped(struct vy_scheduler *scheduler, struct vy_mem *mem)
{
	if (mem->used == 0)
		return;

	assert(scheduler->dirty_mem_count > 0);
	scheduler->dirty_mem_count--;

	if (mem->min_lsn <= scheduler->checkpoint_lsn) {
		/*
		 * The in-memory index was dirtied before checkpoint was
		 * initiated and hence it contributes to checkpoint_pending.
		 */
		assert(scheduler->checkpoint_pending > 0);
		if (--scheduler->checkpoint_pending == 0)
			ipc_cond_signal(&scheduler->checkpoint_cond);
	}
}

/*
 * Schedule checkpoint. Please call vy_wait_checkpoint() after that.
 */
int
vy_checkpoint(struct vy_env *env)
{
	struct vy_scheduler *scheduler = env->scheduler;

	/*
	 * Do not initiate checkpoint during bootstrap,
	 * thread pool is not up yet.
	 */
	if (!scheduler->is_worker_pool_running)
		return 0;

	/*
	 * If the scheduler is throttled due to errors, do not wait
	 * until it wakes up as it may take quite a while. Instead
	 * fail checkpoint immediately with the last error seen by
	 * the scheduler.
	 */
	if (scheduler->throttled) {
		assert(!diag_is_empty(&scheduler->diag));
		diag_add_error(diag_get(), diag_last_error(&scheduler->diag));
		return -1;
	}

	scheduler->checkpoint_lsn = env->xm->lsn;
	/*
	 * As LSN is increased on each insertion, all in-memory indexes
	 * that are currently not empty have min_lsn <= checkpoint_lsn
	 * while indexes that appear after this point will have min_lsn
	 * greater than checkpoint_lsn. So the number of indexes we need
	 * to dump equals dirty_mem_count.
	 */
	scheduler->checkpoint_pending = scheduler->dirty_mem_count;
	scheduler->checkpoint_failed = false;
	/*
	 * Promote ranges that need to be checkpointed to
	 * the top of the dump heap.
	 */
	vy_dump_heap_update_all(&scheduler->dump_heap);

	/* Wake scheduler up */
	ipc_cond_signal(&scheduler->scheduler_cond);

	return 0;
}

int
vy_wait_checkpoint(struct vy_env *env, struct vclock *vclock)
{
	(void)vclock;
	struct vy_scheduler *scheduler = env->scheduler;

	while (scheduler->checkpoint_pending > 0 &&
	       !scheduler->checkpoint_failed)
		ipc_cond_wait(&scheduler->checkpoint_cond);

	if (scheduler->checkpoint_failed) {
		assert(!diag_is_empty(&scheduler->diag));
		diag_add_error(diag_get(), diag_last_error(&scheduler->diag));
		return -1;
	}
	return 0;
}

/**
 * Unlink old ranges - i.e. ranges which are not relevant
 * any more because of a passed range split, or create/drop
 * index.
 */
static void
vy_index_gc(struct vy_index *index)
{
	struct mh_i32ptr_t *ranges = NULL;
	DIR *dir = NULL;

	ranges = mh_i32ptr_new();
	if (ranges == NULL)
		goto error;
	/*
	 * Construct a hash map of existing ranges, to quickly
	 * find a valid range by range id.
	 */
	struct vy_range *range = vy_range_tree_first(&index->tree);
	while (range) {
		const struct mh_i32ptr_node_t node = {range->id, range};
		struct mh_i32ptr_node_t old, *p_old = &old;
		mh_int_t k = mh_i32ptr_put(ranges, &node, &p_old, NULL);
		if (k == mh_end(ranges))
			goto error;
		range = vy_range_tree_next(&index->tree, range);
	}
	/*
	 * Scan the index directory and unlink files not
	 * referenced from any valid range.
	 */
	dir = opendir(index->path);
	if (dir == NULL)
		goto error;
	struct dirent *dirent;
	/**
	 * @todo: only remove files matching the pattern *and*
	 * identified as old, not all files.
	 */
	while ((dirent = readdir(dir))) {
		int64_t index_lsn;
		int64_t range_id;
		int run_no;
		enum vy_file_type t;

		if (!(strcmp(".", dirent->d_name)))
			continue;
		if (!(strcmp("..", dirent->d_name)))
			continue;
		bool is_vinyl_file = false;
		/*
		 * Now we can delete in progress file, this is bad
		if (strstr(dirent->d_name, ".tmp") == dirent->d_name) {
			is_vinyl_file = true;
		}
		*/
		if (vy_run_parse_name(dirent->d_name, &index_lsn,
				      &range_id, &run_no, &t) == 0) {
			is_vinyl_file = true;
			mh_int_t range = mh_i32ptr_find(ranges, range_id, NULL);
			if (index_lsn == index->key_def->opts.lsn &&
			    range != mh_end(ranges))
				continue;
		}
		if (!is_vinyl_file)
			continue;
		char path[PATH_MAX];
		snprintf(path, PATH_MAX, "%s/%s",
			 index->path, dirent->d_name);
		unlink(path);
	}
	goto end;
error:
	say_syserror("failed to cleanup index directory %s", index->path);
end:
	if (dir != NULL)
		closedir(dir);
	if (ranges != NULL)
		mh_i32ptr_delete(ranges);
}

/* Scheduler }}} */

static struct vy_conf *
vy_conf_new()
{
	struct vy_conf *conf = calloc(1, sizeof(*conf));
	if (conf == NULL) {
		diag_set(OutOfMemory, sizeof(*conf), "conf", "struct");
		return NULL;
	}
	conf->memory_limit = cfg_getd("vinyl.memory_limit")*1024*1024*1024;

	conf->path = strdup(cfg_gets("vinyl_dir"));
	if (conf->path == NULL) {
		diag_set(OutOfMemory, sizeof(*conf), "conf", "path");
		goto error_1;
	}
	/* Ensure vinyl data directory exists. */
	if (!path_exists(conf->path)) {
		diag_set(ClientError, ER_CFG, "vinyl_dir",
			 "directory does not exist");
		goto error_2;
	}
	return conf;

error_2:
	free(conf->path);
error_1:
	free(conf);
	return NULL;
}

static void vy_conf_delete(struct vy_conf *c)
{
	free(c->path);
	free(c);
}

static int
vy_index_read(struct vy_index*, const struct vy_stmt*, enum vy_order order,
		struct vy_stmt **, struct vy_tx*);

/** {{{ Introspection */

static void
vy_info_append_u32(struct vy_info_handler *h, const char *key, uint32_t value)
{
	struct vy_info_node node = {
		.type = VY_INFO_U32,
		.key = key,
		.value.u32 = value,
	};
	h->fn(&node, h->ctx);
}

static void
vy_info_append_u64(struct vy_info_handler *h, const char *key, uint64_t value)
{
	struct vy_info_node node = {
		.type = VY_INFO_U64,
		.key = key,
		.value.u64 = value,
	};
	h->fn(&node, h->ctx);
}

static void
vy_info_append_str(struct vy_info_handler *h, const char *key,
		   const char *value)
{
	struct vy_info_node node = {
		.type = VY_INFO_STRING,
		.key = key,
		.value.str = value,
	};
	h->fn(&node, h->ctx);
}

static void
vy_info_table_begin(struct vy_info_handler *h, const char *key)
{
	struct vy_info_node node = {
		.type = VY_INFO_TABLE_BEGIN,
		.key = key,
	};
	h->fn(&node, h->ctx);
}

static void
vy_info_table_end(struct vy_info_handler *h)
{
	struct vy_info_node node = {
		.type = VY_INFO_TABLE_END,
	};
	h->fn(&node, h->ctx);
}

static void
vy_info_append_global(struct vy_env *env, struct vy_info_handler *h)
{
	vy_info_table_begin(h, "vinyl");
	vy_info_append_str(h, "path", env->conf->path);
	vy_info_append_str(h, "build", PACKAGE_VERSION);
	vy_info_table_end(h);
}

static void
vy_info_append_memory(struct vy_env *env, struct vy_info_handler *h)
{
	char buf[16];
	vy_info_table_begin(h, "memory");
	vy_info_append_u64(h, "used", vy_quota_used(env->quota));
	vy_info_append_u64(h, "limit", env->conf->memory_limit);
	vy_info_append_u64(h, "watermark", env->quota->watermark);
	snprintf(buf, sizeof(buf), "%d%%", vy_quota_used_percent(env->quota));
	vy_info_append_str(h, "ratio", buf);
	vy_info_table_end(h);
}

static int
vy_info_append_stat_rmean(const char *name, int rps, int64_t total, void *ctx)
{
	struct vy_info_handler *h = ctx;
	vy_info_table_begin(h, name);
	vy_info_append_u32(h, "rps", rps);
	vy_info_append_u64(h, "total", total);
	vy_info_table_end(h);
	return 0;
}

static void
vy_info_append_stat_latency(struct vy_info_handler *h,
			    const char *name, struct vy_latency *lat)
{
	vy_info_table_begin(h, name);
	vy_info_append_u64(h, "max", lat->max * 1000000000);
	vy_info_append_u64(h, "avg", lat->count == 0 ? 0 :
			   lat->total / lat->count * 1000000000);
	vy_info_table_end(h);
}

static void
vy_info_append_performance(struct vy_env *env, struct vy_info_handler *h)
{
	struct vy_stat *stat = env->stat;

	vy_info_table_begin(h, "performance");

	rmean_foreach(stat->rmean, vy_info_append_stat_rmean, h);

	vy_info_append_u64(h, "write_count", stat->write_count);

	vy_info_append_stat_latency(h, "tx_latency", &stat->tx_latency);
	vy_info_append_stat_latency(h, "get_latency", &stat->get_latency);
	vy_info_append_stat_latency(h, "cursor_latency", &stat->cursor_latency);

	vy_info_append_u64(h, "tx_rollback", stat->tx_rlb);
	vy_info_append_u64(h, "tx_conflict", stat->tx_conflict);
	vy_info_append_u32(h, "tx_active_rw", env->xm->count_rw);
	vy_info_append_u32(h, "tx_active_ro", env->xm->count_rd);

	vy_info_append_u64(h, "dump_bandwidth", vy_stat_dump_bandwidth(stat));
	vy_info_append_u64(h, "dump_total", stat->dump_total);

	vy_info_table_end(h);
}

static void
vy_info_append_metric(struct vy_env *env, struct vy_info_handler *h)
{
	vy_info_table_begin(h, "metric");
	vy_info_append_u64(h, "lsn", env->xm->lsn);
	vy_info_table_end(h);
}

static void
vy_info_append_indices(struct vy_env *env, struct vy_info_handler *h)
{
	struct vy_index *i;
	char buf[1024];

	vy_info_table_begin(h, "db");
	rlist_foreach_entry(i, &env->indexes, link) {
		vy_info_table_begin(h, i->name);
		vy_info_append_u64(h, "range_size", i->key_def->opts.range_size);
		vy_info_append_u64(h, "page_size", i->key_def->opts.page_size);
		vy_info_append_u64(h, "memory_used", i->used);
		vy_info_append_u64(h, "size", i->size);
		vy_info_append_u64(h, "count", i->stmt_count);
		vy_info_append_u32(h, "page_count", i->page_count);
		vy_info_append_u32(h, "range_count", i->range_count);
		vy_info_append_u32(h, "run_count", i->run_count);
		vy_info_append_u32(h, "run_avg", i->run_count / i->range_count);
		histogram_snprint(buf, sizeof(buf), i->run_hist);
		vy_info_append_str(h, "run_histogram", buf);
		vy_info_table_end(h);
	}
	vy_info_table_end(h);
}

void
vy_info_gather(struct vy_env *env, struct vy_info_handler *h)
{
	vy_info_append_indices(env, h);
	vy_info_append_global(env, h);
	vy_info_append_memory(env, h);
	vy_info_append_metric(env, h);
	vy_info_append_performance(env, h);
}

/** }}} Introspection */

static int
vy_index_conf_create(struct vy_index *conf, struct key_def *key_def)
{
	char name[128];
	snprintf(name, sizeof(name), "%" PRIu32 "/%" PRIu32,
	         key_def->space_id, key_def->iid);
	conf->name = strdup(name);
	/* path */
	if (key_def->opts.path[0] == '\0') {
		char path[PATH_MAX];
		snprintf(path, sizeof(path), "%s/%" PRIu32 "/%" PRIu32,
			 cfg_gets("vinyl_dir"), key_def->space_id,
			 key_def->iid);
		conf->path = strdup(path);
	} else {
		conf->path = strdup(key_def->opts.path);
	}
	if (conf->name == NULL || conf->path == NULL) {
		if (conf->name)
			free(conf->name);
		if (conf->path)
			free(conf->path);
		conf->name = NULL;
		conf->path = NULL;
		diag_set(OutOfMemory, strlen(key_def->opts.path),
			 "strdup", "char *");
		return -1;
	}
	return 0;
}

/**
 * Check whether or not an index was created at the
 * given LSN.
 * @note: the index may have been dropped afterwards, and
 * we don't track this fact anywhere except the write
 * ahead log.
 *
 * @note: this function simply reports that the index
 * does not exist if it encounters a read error. It's
 * assumed that the error will be taken care of when
 * someone tries to create the index.
 */
static bool
vy_index_exists(struct vy_index *index, int64_t lsn)
{
	if (!path_exists(index->path))
		return false;
	DIR *dir = opendir(index->path);
	if (!dir) {
		return false;
	}
	/*
	 * Try to find a range file with a number in name
	 * equal to the given LSN.
	 */
	struct dirent *dirent;
	while ((dirent = readdir(dir))) {
		int64_t index_lsn;
		int64_t range_id;
		int run_no;
		enum vy_file_type t;
		if (vy_run_parse_name(dirent->d_name, &index_lsn,
				      &range_id, &run_no, &t) == 0 &&
		    index_lsn == lsn)
			break;
	}
	closedir(dir);
	return dirent != NULL;
}

/**
 * Detect whether we already have non-garbage index files,
 * and open an existing index if that's the case. Otherwise,
 * create a new index. Take the current recovery status into
 * account.
 */
static int
vy_index_open_or_create(struct vy_index *index)
{
	/*
	 * TODO: don't drop/recreate index in local wal
	 * recovery mode if all operations already done.
	 */
	if (index->env->status == VINYL_ONLINE) {
		/*
		 * The recovery is complete, simply
		 * create a new index.
		 */
		return vy_index_create(index);
	}
	if (index->env->status == VINYL_INITIAL_RECOVERY) {
		/*
		 * A local or remote snapshot recovery. For
		 * a local snapshot recovery, local checkpoint LSN
		 * is non-zero, while for a remote one (new
		 * replica bootstrap) it is zero. In either case
		 * the engine is being fed rows from  system spaces.
		 *
		 * If this is a recovery from a non-empty local
		 * snapshot (lsn != 0), we should have index files
		 * nicely put on disk.
		 *
		 * Otherwise, the index files do not exist
		 * locally, and we should create the index
		 * directory from scratch.
		 */
		return index->env->xm->lsn ?
			vy_index_open_ex(index) : vy_index_create(index);
	}
	/*
	 * Case of a WAL replay from either a local or remote
	 * master.
	 * If it is a remote WAL replay, there should be no
	 * local files for this index yet - it's just being
	 * created.
	 *
	 * For a local recovery, however, the index may or may not
	 * have any files on disk, depending on whether we dumped
	 * any rows of this index after it had been created and
	 * before shutdown.
	 * Moreover, even when the index directory is not empty,
	 * we need to be careful to not open files from the
	 * previous incarnation of this index. Imagine the case
	 * when the index was created, dropped, and created again
	 * - all without a checkpoint. In this case the index
	 * directory may contain files from the dropped index
	 * and we need to be careful to not use them. Fortunately,
	 * we can rely on the index LSN to check whether
	 * the files we're looking at belong to this incarnation
	 * of the index or not, since file names always contain
	 * this LSN.
	 */
	if (vy_index_exists(index, index->key_def->opts.lsn)) {
		/*
		 * We found a file with LSN equal to
		 * the index creation lsn.
		 */
		return vy_index_open_ex(index);
	}
	return vy_index_create(index);
}

int
vy_index_open(struct vy_index *index)
{
	struct vy_env *env = index->env;
	struct vy_scheduler *scheduler = env->scheduler;

	if (vy_index_open_or_create(index) != 0)
		return -1;

	vy_index_ref(index);
	rlist_add(&env->indexes, &index->link);

	/* Start scheduler threads on demand */
	if (!scheduler->is_worker_pool_running && env->status == VINYL_ONLINE)
		vy_scheduler_start(scheduler);

	return 0;
}

static void
vy_index_ref(struct vy_index *index)
{
	index->refs++;
}

static void
vy_index_unref(struct vy_index *index)
{
	/* reduce reference counter */
	assert(index->refs > 0);
	--index->refs;
	/* index will be deleted by scheduler if ref == 0 */
}

int
vy_index_drop(struct vy_index *index)
{
	/* TODO:
	 * don't drop/recreate index in local wal recovery mode if all
	 * operations are already done.
	 */
	struct vy_env *e = index->env;

	/* schedule index shutdown or drop */
	rlist_move(&e->scheduler->shutdown, &index->link);
	vy_index_unref(index);
	return 0;
}

struct vy_index *
vy_index_new(struct vy_env *e, struct key_def *key_def)
{
	static int64_t run_buckets[] = {
		0, 1, 2, 3, 4, 5, 6, 7, 8, 9, 10, 15, 20, 25, 50, 100,
	};

	assert(key_def->part_count > 0);

	struct rlist key_list;
	rlist_create(&key_list);
	rlist_add_entry(&key_list, key_def, link);
	struct tuple_format *format = tuple_format_new(&key_list);
	assert(format != NULL);
	tuple_format_ref(format, 1);

	struct vy_index *index = malloc(sizeof(struct vy_index));
	if (index == NULL) {
		diag_set(OutOfMemory, sizeof(struct vy_index),
			 "malloc", "struct vy_index");
		goto fail_index;
	}
	memset(index, 0, sizeof(*index));
	index->env = e;

	if (vy_index_conf_create(index, key_def))
		goto fail_conf;

	index->key_def = key_def_dup(key_def);
	if (index->key_def == NULL)
		goto fail_key_def;

	index->run_hist = histogram_new(run_buckets, lengthof(run_buckets));
	if (index->run_hist == NULL)
		goto fail_run_hist;

	index->format = format;

	vy_range_tree_new(&index->tree);
	index->version = 1;
	rlist_create(&index->link);
	read_set_new(&index->read_set);

	return index;

fail_run_hist:
	key_def_delete(index->key_def);
fail_key_def:
	free(index->name);
	free(index->path);
fail_conf:
	free(index);
fail_index:
	tuple_format_ref(format, -1);
	return NULL;
}

static void
vy_index_delete(struct vy_index *index)
{
	read_set_iter(&index->read_set, NULL, read_set_delete_cb, NULL);
	vy_range_tree_iter(&index->tree, NULL, vy_range_tree_free_cb, index);
	free(index->name);
	free(index->path);
	tuple_format_ref(index->format, -1);
	key_def_delete(index->key_def);
	histogram_delete(index->run_hist);
	TRASH(index);
	free(index);
}

size_t
vy_index_bsize(struct vy_index *index)
{
	return index->used;
}

/* {{{ Statements */

static uint32_t
vy_stmt_size(const struct vy_stmt *v)
{
	return sizeof(struct vy_stmt) + v->size;
}

static struct vy_stmt *
vy_stmt_alloc(uint32_t size)
{
	struct vy_stmt *v = malloc(sizeof(struct vy_stmt) + size);
	if (unlikely(v == NULL)) {
		diag_set(OutOfMemory, sizeof(struct vy_stmt) + size,
			 "malloc", "struct vy_stmt");
		return NULL;
	}
	v->size = size;
	v->lsn  = 0;
	v->type = 0;
	v->refs = 1;
	return v;
}

static void
vy_stmt_delete(struct vy_stmt *stmt)
{
#ifndef NDEBUG
	memset(stmt, '#', vy_stmt_size(stmt)); /* fail early */
#endif
	free(stmt);
}

static struct vy_stmt *
vy_stmt_new_select(const char *key, uint32_t part_count)
{
	assert(part_count == 0 || key != NULL);

	/* Calculate key length */
	const char *key_end = key;
	for (uint32_t i = 0; i < part_count; i++)
		mp_next(&key_end);

	/* Allocate stmt */
	uint32_t key_size = key_end - key;
	uint32_t size = mp_sizeof_array(part_count) + key_size;
	struct vy_stmt *stmt = vy_stmt_alloc(size);
	if (stmt == NULL)
		return NULL;

	/* Copy MsgPack data */
	char *data = stmt->data;
	data = mp_encode_array(data, part_count);
	memcpy(data, key, key_size);
	assert(data + key_size == stmt->data + size);
	stmt->type = IPROTO_SELECT;
	return stmt;
}

/**
 * Create a statement without type and with reserved space for operations.
 * Operations can be saved in the space available by @param extra.
 * For details @sa struct vy_stmt comment.
 */
static struct vy_stmt *
vy_stmt_new_with_ops(const char *tuple_begin, const char *tuple_end,
		     uint8_t type, const struct tuple_format *format,
		     const struct key_def *key_def,
		     struct iovec *operations, uint32_t iovcnt)
{
#ifndef NDEBUG
	const char *tuple_end_must_be = tuple_begin;
	mp_next(&tuple_end_must_be);
	assert(tuple_end == tuple_end_must_be);
#endif
	uint32_t part_count = key_def->part_count;

	uint32_t field_count = mp_decode_array(&tuple_begin);
	assert(field_count >= part_count);

	uint32_t extra_size = 0;
	for (uint32_t i = 0; i < iovcnt; ++i) {
		extra_size += operations[i].iov_len;
	}

	/*
	 * Allocate stmt. Offsets: one per key part + offset of the
	 * statement end.
	 */
	uint32_t offsets_size = sizeof(uint32_t) * part_count;
	uint32_t data_size = tuple_end - tuple_begin;
	uint32_t size = offsets_size + mp_sizeof_array(field_count) +
			data_size + extra_size;
	struct vy_stmt *stmt = vy_stmt_alloc(size);
	if (stmt == NULL)
		return NULL;

	/* Copy MsgPack data */
	char *wpos = stmt->data + offsets_size;
	wpos = mp_encode_array(wpos, field_count);
	memcpy(wpos, tuple_begin, data_size);
	wpos += data_size;
	assert(wpos == stmt->data + size - extra_size);
	for (struct iovec *op = operations, *end = operations + iovcnt;
	     op != end; ++op) {

		memcpy(wpos, op->iov_base, op->iov_len);
		wpos += op->iov_len;
	}
	stmt->type = type;

	/* Calculate offsets for key parts */
	tuple_init_field_map(format, (uint32_t *) (stmt->data + offsets_size),
			     stmt->data + offsets_size);
	return stmt;
}

static struct vy_stmt *
vy_stmt_new_upsert(const char *tuple_begin, const char *tuple_end,
		   const struct tuple_format *format,
		   const struct key_def *key_def, struct iovec *operations,
		   uint32_t ops_cnt)
{
	return vy_stmt_new_with_ops(tuple_begin, tuple_end, IPROTO_UPSERT,
				    format, key_def, operations, ops_cnt);
}

static struct vy_stmt *
vy_stmt_new_replace(const char *tuple_begin, const char *tuple_end,
		    const struct tuple_format *format,
		    const struct key_def *key_def)
{
	return vy_stmt_new_with_ops(tuple_begin, tuple_end, IPROTO_REPLACE,
				    format, key_def, NULL, 0);
}

/**
 * Get size of the statement data of type REPLACE, UPSERTS or DELETE
 * (without operations array if exists).
 */
static uint32_t
vy_stmt_data_size(const struct vy_stmt *stmt, const struct key_def *key_def)
{
	assert(stmt->type == IPROTO_REPLACE || stmt->type == IPROTO_UPSERT);
	const char *tuple = stmt->data + sizeof(uint32_t) * key_def->part_count;
	assert(mp_typeof(*tuple) == MP_ARRAY);
	mp_next(&tuple);
	return tuple - stmt->data;
}

static const char *
vy_stmt_tuple_data(const struct vy_stmt *stmt, const struct key_def *key_def,
		   uint32_t *mp_size)
{
	assert(stmt->type == IPROTO_REPLACE || stmt->type == IPROTO_UPSERT);
	uint32_t size = vy_stmt_data_size(stmt, key_def);
	uint32_t offsets_size = sizeof(uint32_t) * key_def->part_count;
	const char *mp = stmt->data + offsets_size;
	const char *mp_end = stmt->data + size;
	assert(mp < mp_end);
	*mp_size = mp_end - mp;
	return mp;
}

static const char *
vy_stmt_upsert_ops(const struct vy_stmt *stmt, const struct key_def *key_def,
		   uint32_t *mp_size)
{
	assert(stmt->type == IPROTO_UPSERT);
	const char *ret;
	ret = stmt->data + vy_stmt_data_size(stmt, key_def);
	*mp_size = stmt->data + stmt->size - ret;
	return ret;
}

static struct vy_stmt *
vy_stmt_extract_key_raw(struct key_def *key_def, const char *stmt, uint8_t type)
{
	uint32_t part_count;
	if (type == IPROTO_SELECT || type == IPROTO_DELETE) {
		/*
		 * The statement already is a key, so simply copy it in new
		 * struct vy_stmt as SELECT.
		 */
		part_count = mp_decode_array(&stmt);
		assert(part_count <= key_def->part_count);
		return vy_stmt_new_select(stmt, part_count);
	}
	assert(type == IPROTO_REPLACE || type == IPROTO_UPSERT);
	part_count = key_def->part_count;
	uint32_t offsets_size = sizeof(uint32_t) * part_count;
	const char *mp = stmt + offsets_size;
	assert(mp_typeof(*mp) == MP_ARRAY);
	const char *mp_end = mp;
	mp_next(&mp_end);
	uint32_t size;
	char *key = tuple_extract_key_raw(mp, mp_end, key_def, &size);
	if (key == NULL)
		return NULL;
	struct vy_stmt *ret = vy_stmt_alloc(size);
	if (ret == NULL)
		return NULL;
	memcpy(ret->data, key, size);
	ret->type = IPROTO_SELECT;
	return ret;
}

/*
 * Create REPLACE statement from UPSERT statement.
 */
static struct vy_stmt *
vy_stmt_replace_from_upsert(const struct vy_stmt *upsert,
			    const struct key_def *key_def)
{
	assert(upsert->type == IPROTO_UPSERT);
	/* Get statement size without UPSERT operations */
	size_t size = vy_stmt_data_size(upsert, key_def);
	assert(size <= upsert->size);

	/* Copy statement data excluding UPSERT operations */
	struct vy_stmt *replace = vy_stmt_alloc(size);
	if (replace == NULL)
		return NULL;
	memcpy(replace->data, upsert->data, size);
	replace->type = IPROTO_REPLACE;
	replace->lsn = upsert->lsn;
	return replace;
}

static struct tuple *
vy_convert_replace(const struct key_def *key_def, struct tuple_format *format,
		   const struct vy_stmt *vy_stmt)
{
	assert(vy_stmt->type == IPROTO_REPLACE);
	uint32_t bsize;
	const char *data = vy_stmt_tuple_data(vy_stmt, key_def, &bsize);
	return box_tuple_new(format, data, data + bsize);
}

static void
vy_stmt_ref(struct vy_stmt *stmt)
{
	assert(stmt != NULL);
	uint16_t old_refs =
		pm_atomic_fetch_add_explicit(&stmt->refs, 1,
					     pm_memory_order_relaxed);
	if (old_refs == 0)
		panic("this is broken by design");
}

#if 0
/** Prints stmt first field. */
static const char *
vy_stmt_to_str(struct vy_stmt *stmt)
{
	static __thread char buf[23];
	const char *kk = vy_stmt_key_part(stmt->data, 0);
	uint64_t k = 0;
	if (kk)
		k = mp_decode_uint(&kk);
	snprintf(buf, sizeof(buf), "%llu", (unsigned long long) k);
	return buf;
}
#endif

static void
vy_stmt_unref(struct vy_stmt *stmt)
{
	assert(stmt != NULL);
	uint16_t old_refs = pm_atomic_fetch_sub_explicit(&stmt->refs, 1,
		pm_memory_order_relaxed);
	assert(old_refs > 0);
	if (likely(old_refs > 1))
		return;

	vy_stmt_delete(stmt);
}

static uint32_t
vy_stmt_part_count(const struct vy_stmt *stmt, const struct key_def *def)
{
	if (stmt->type == IPROTO_SELECT || stmt->type == IPROTO_DELETE) {
		const char *data = stmt->data;
		return mp_decode_array(&data);
	}
	uint32_t offsets_size = sizeof(uint32_t) * def->part_count;
	const char *data = stmt->data + offsets_size;
	return mp_decode_array(&data);
}

/*
 * Compare two tuple statements by their raw data.
 * @retval > 0  If left > right.
 * @retval == 0 If left == right in all fields, or left is prefix of right, or
 *              right is prefix of left.
 * @retval < 0 If left < right.
 */
static int
vy_tuple_compare_raw(const char *left, const char *right,
		     const struct tuple_format *format,
		     const struct key_def *key_def)
{
	uint32_t offsets_size = sizeof(uint32_t) * key_def->part_count;
	left += offsets_size;
	assert(mp_typeof(*left) == MP_ARRAY);

	right += offsets_size;
	assert(mp_typeof(*right) == MP_ARRAY);
	return tuple_compare_default_raw(format, left, (uint32_t *) left,
					 format, right, (uint32_t *) right,
					 key_def);
}

/*
 * Compare a tuple statement with a key statement using their raw data.
 * @param tuple_stmt the raw data of a tuple statement
 * @param key raw data of a key statement
 *
 * @retval > 0  tuple > key.
 * @retval == 0 tuple == key in all fields
 * @retval == 0 tuple is prefix of key
 * @retval == 0 key is a prefix of tuple
 * @retval < 0  tuple < key.
 */
static int
vy_tuple_compare_with_key_raw(const char *tuple, const char *key,
			      const struct tuple_format *format,
			      const struct key_def *key_def)
{
	uint32_t offsets_size = sizeof(uint32_t) * key_def->part_count;
	tuple += offsets_size;
	assert(mp_typeof(*tuple) == MP_ARRAY);
	uint32_t part_count = mp_decode_array(&key);
	return tuple_compare_with_key_default_raw(format, tuple,
						  (uint32_t *) tuple, key,
						  part_count, key_def);
}

static int
vy_stmt_compare_raw(const char *stmt_a, uint8_t a_type,
		    const char *stmt_b, uint8_t b_type,
		    const struct tuple_format *format,
		    const struct key_def *key_def)
{
	bool a_is_tuple = (a_type == IPROTO_REPLACE || a_type == IPROTO_UPSERT);
	bool b_is_tuple = (b_type == IPROTO_REPLACE || b_type == IPROTO_UPSERT);

	if (a_is_tuple && b_is_tuple) {
		return vy_tuple_compare_raw(stmt_a, stmt_b, format, key_def);
	} else if (a_is_tuple && !b_is_tuple) {
		return vy_tuple_compare_with_key_raw(stmt_a, stmt_b, format,
						     key_def);
	} else if (!a_is_tuple && b_is_tuple) {
		return -vy_tuple_compare_with_key_raw(stmt_b, stmt_a, format,
						      key_def);
	} else {
		assert(!a_is_tuple && !b_is_tuple);
		return vy_key_compare_raw(stmt_a, stmt_b, key_def);
	}
}

static int
vy_key_compare_raw(const char *key_a, const char *key_b,
		   const struct key_def *key_def)
{
	uint32_t part_count_a = mp_decode_array(&key_a);
	uint32_t part_count_b = mp_decode_array(&key_b);
	return tuple_compare_key_raw(key_a, part_count_a, key_b, part_count_b,
				     key_def);
}

static int
vy_stmt_compare(const struct vy_stmt *left, const struct vy_stmt *right,
		const struct tuple_format *format,
		const struct key_def *key_def)
{
	return vy_stmt_compare_raw(left->data, left->type,
				   right->data, right->type, format, key_def);
}

static int
vy_key_compare(const struct vy_stmt *left, const struct vy_stmt *right,
	       const struct key_def *key_def)
{
	assert(left->type == IPROTO_SELECT || left->type == IPROTO_DELETE);
	assert(right->type == IPROTO_SELECT || right->type == IPROTO_DELETE);
	return vy_key_compare_raw(left->data, right->data, key_def);
}

static int
vy_stmt_compare_with_raw_key(const struct vy_stmt *stmt,
			     const char *key, const struct tuple_format *format,
			     const struct key_def *key_def)
{
	if (stmt->type == IPROTO_REPLACE || stmt->type == IPROTO_UPSERT)
		return vy_tuple_compare_with_key_raw(stmt->data, key, format,
						     key_def);
	return vy_key_compare_raw(stmt->data, key, key_def);
}

static int
vy_stmt_compare_with_key(const struct vy_stmt *stmt,
			 const struct vy_stmt *key,
			 const struct tuple_format *format,
			 const struct key_def *key_def)
{
	assert(key->type == IPROTO_SELECT || key->type == IPROTO_DELETE);
	return vy_stmt_compare_with_raw_key(stmt, key->data, format, key_def);
}

/* }}} Statement */

/** {{{ Upsert */

static void *
vy_update_alloc(void *arg, size_t size)
{
	/* TODO: rewrite tuple_upsert_execute() without exceptions */
	struct region *region = (struct region *) arg;
	void *data = region_aligned_alloc(region, size, sizeof(uint64_t));
	if (data == NULL)
		diag_set(OutOfMemory, sizeof(struct vy_tx), "region",
			 "upsert");
	return data;
}

/**
 * vinyl wrapper of tuple_upsert_execute.
 * vibyl upsert opts are slightly different from tarantool ops,
 *  so they need some preparation before tuple_upsert_execute call.
 *  The function does this preparation.
 * On successfull upsert the result is placed into stmt and stmt_end args.
 * On fail the stmt and stmt_end args are not changed.
 * Possibly allocates new stmt via fiber region alloc,
 * so call fiber_gc() after usage
 */
static void
vy_apply_upsert_ops(struct region *region, const char **stmt,
		    const char **stmt_end, const char *ops,
		    const char *ops_end, bool suppress_error)
{
	if (ops == ops_end)
		return;
	uint64_t series_count = mp_decode_uint(&ops);
	for (uint64_t i = 0; i < series_count; i++) {
		int index_base = mp_decode_uint(&ops);
		const char *serie_end;
		if (i == series_count - 1) {
			serie_end = ops_end;
		} else {
			serie_end = ops;
			mp_next(&serie_end);
		}
#ifndef NDEBUG
		if (i == series_count - 1) {
			const char *serie_end_must_be = ops;
			mp_next(&serie_end_must_be);
			assert(serie_end == serie_end_must_be);
		}
#endif
		const char *result;
		uint32_t size;
		result = tuple_upsert_execute(vy_update_alloc, region,
					      ops, serie_end,
					      *stmt, *stmt_end,
					      &size, index_base, suppress_error);
		if (result != NULL) {
			/* if failed, just skip it and leave stmt the same */
			*stmt = result;
			*stmt_end = result + size;
		}
		ops = serie_end;
	}
}

const char *
space_name_by_id(uint32_t id);

/**
 * Try to squash two upsert series (msgspacked index_base + ops)
 * Try to create a tuple with squahed operations
 *
 * @retval 0 && *result_stmt != NULL : successful squash
 * @retval 0 && *result_stmt == NULL : unsquashable sources
 * @retval -1 - memory error
 */
static int
vy_upsert_try_to_squash(const struct key_def *key_def,
			const struct tuple_format *format,
			struct region *region,
			const char *key_mp, const char *key_mp_end,
			const char *old_serie, const char *old_serie_end,
			const char *new_serie, const char *new_serie_end,
			struct vy_stmt **result_stmt)
{
	*result_stmt = NULL;
	uint64_t index_base = mp_decode_uint(&new_serie);
	if (mp_decode_uint(&old_serie) != index_base)
		return 0;

	size_t squashed_size;
	const char *squashed =
		tuple_upsert_squash(vy_update_alloc, region,
				    old_serie, old_serie_end,
				    new_serie, new_serie_end,
				    &squashed_size, index_base);
	if (squashed == NULL)
		return 0;
	/* Successful squash! */
	char index_base_buf[32];
	char *extra = mp_encode_uint(index_base_buf, 1);
	extra = mp_encode_uint(extra, index_base);

	struct iovec operations[2];
	operations[0].iov_base = (void *)index_base_buf;
	operations[0].iov_len = extra - index_base_buf;

	operations[1].iov_base = (void *)squashed;
	operations[1].iov_len = squashed_size;

	*result_stmt = vy_stmt_new_upsert(key_mp, key_mp_end, format, key_def,
					  operations, 2);
	if (*result_stmt == NULL)
		return -1;
	return 0;
}

static struct vy_stmt *
vy_apply_upsert(const struct vy_stmt *new_stmt, const struct vy_stmt *old_stmt,
		const struct key_def *key_def,
		const struct tuple_format *format, bool suppress_error)
{
	/*
	 * old_stmt - previous (old) version of stmt
	 * new_stmt - next (new) version of stmt
	 * result_stmt - the result of merging new and old
	 */
	assert(new_stmt != NULL);
	assert(new_stmt != old_stmt);
	assert(new_stmt->type == IPROTO_UPSERT);

	if (old_stmt == NULL || old_stmt->type == IPROTO_DELETE) {
		/*
		 * INSERT case: return new stmt.
		 */
		return vy_stmt_replace_from_upsert(new_stmt, key_def);
	}

	/*
	 * Unpack UPSERT operation from the new stmt
	 */
	uint32_t mp_size;
	const char *new_ops;
	new_ops = vy_stmt_upsert_ops(new_stmt, key_def, &mp_size);
	const char *new_ops_end = new_ops + mp_size;

	/*
	 * Apply new operations to the old stmt
	 */
	const char *result_mp;
	result_mp = vy_stmt_tuple_data(old_stmt, key_def, &mp_size);
	const char *result_mp_end = result_mp + mp_size;
	struct vy_stmt *result_stmt = NULL;
	struct region *region = &fiber()->gc;
	size_t region_svp = region_used(region);
	uint8_t old_type = old_stmt->type;
	vy_apply_upsert_ops(region, &result_mp, &result_mp_end, new_ops,
			    new_ops_end, suppress_error);
	if (old_type != IPROTO_UPSERT) {
		assert(old_type == IPROTO_DELETE || old_type == IPROTO_REPLACE);
		/*
		 * UPDATE case: return the updated old stmt.
		 */
		result_stmt = vy_stmt_new_replace(result_mp, result_mp_end,
						  format, key_def);
		region_truncate(region, region_svp);
		if (result_stmt == NULL)
			return NULL; /* OOM */
		result_stmt->lsn = new_stmt->lsn;
		goto check_key;
	}

	/*
	 * Unpack UPSERT operation from the old stmt
	 */
	assert(old_stmt != NULL);
	const char *old_ops;
	old_ops = vy_stmt_upsert_ops(old_stmt, key_def, &mp_size);
	const char *old_ops_end = old_ops + mp_size;
	assert(old_ops_end > old_ops);

	/*
	 * UPSERT + UPSERT case: combine operations
	 */
	assert(old_ops_end - old_ops > 0);
	uint64_t new_series_count = mp_decode_uint(&new_ops);
	uint64_t old_series_count = mp_decode_uint(&old_ops);
	if (new_series_count == 1 && old_series_count == 1) {
		if (vy_upsert_try_to_squash(key_def, format, region,
					    result_mp, result_mp_end,
					    old_ops, old_ops_end,
					    new_ops, new_ops_end,
					    &result_stmt) != 0) {
			region_truncate(region, region_svp);
			return NULL;
		}
	}
	if (result_stmt == NULL) {
		/* Failed to squash, simply add one upsert to another */
		uint64_t res_series_count = new_series_count + old_series_count;
		char series_count_buf[16];
		char *extra = mp_encode_uint(series_count_buf,
					     res_series_count);
		struct iovec operations[3];
		operations[0].iov_base = (void *)series_count_buf;
		operations[0].iov_len = extra - series_count_buf;

		operations[1].iov_base = (void *)old_ops;
		operations[1].iov_len = old_ops_end - old_ops;

		operations[2].iov_base = (void *)new_ops;
		operations[2].iov_len = new_ops_end - new_ops;
		result_stmt = vy_stmt_new_upsert(result_mp, result_mp_end,
						 format, key_def, operations,
						 3);
		if (result_stmt == NULL) {
			region_truncate(region, region_svp);
			return NULL;
		}
	}
	region_truncate(region, region_svp);
	result_stmt->lsn = new_stmt->lsn;

check_key:
	/*
	 * Check that key hasn't been changed after applying operations.
	 */
	if (key_def->iid == 0 &&
	    vy_stmt_compare(old_stmt, result_stmt, format, key_def) != 0) {
		/*
		 * Key has been changed: ignore this UPSERT and
		 * @retval the old stmt.
		 */
		diag_set(ClientError, ER_CANT_UPDATE_PRIMARY_KEY,
			 key_def->name, space_name_by_id(key_def->space_id));
		error_log(diag_last_error(diag_get()));
		vy_stmt_unref(result_stmt);
		result_stmt = vy_stmt_alloc(old_stmt->size);
		if (result_stmt == NULL)
			return NULL;
		memcpy(result_stmt, old_stmt, vy_stmt_size(old_stmt));
		result_stmt->refs = 1;
	}
	return result_stmt;
}

/* }}} Upsert */

static void
vy_tx_set(struct vy_tx *tx, struct vy_index *index,
	  struct vy_stmt *stmt, uint8_t type)
{
	stmt->type = type;
	/* Update concurrent index */
	struct txv *old = write_set_search_key(&tx->write_set, index,
					       stmt);
	/* Found a match of the previous action of this transaction */
	if (old != NULL) {
		if (stmt->type == IPROTO_UPSERT) {
			assert(old->stmt->type == IPROTO_UPSERT ||
			       old->stmt->type == IPROTO_REPLACE ||
			       old->stmt->type == IPROTO_DELETE);

			struct vy_stmt *old_stmt = old->stmt;
			struct vy_stmt *new_stmt = stmt;
			stmt = vy_apply_upsert(new_stmt, old_stmt,
					       index->key_def, index->format,
					       true);
			assert(stmt->type);
		}
		vy_stmt_unref(old->stmt);
		vy_stmt_ref(stmt);
		old->stmt = stmt;
	} else {
		/* Allocate a MVCC container. */
		struct txv *v = txv_new(index, stmt, tx);
		v->is_read = false;
		write_set_insert(&tx->write_set, v);
		tx->write_set_version++;
		stailq_add_tail_entry(&tx->log, v, next_in_log);
	}
}

/* {{{ Public API of transaction control: start/end transaction,
 * read, write data in the context of a transaction.
 */

int
vy_replace(struct vy_tx *tx, struct vy_index *index,
	   const char *tuple_begin, const char *tuple_end)
{
	struct vy_stmt *vystmt = vy_stmt_new_replace(tuple_begin, tuple_end,
						     index->format,
						     index->key_def);
	if (vystmt == NULL)
		return -1;
	vy_tx_set(tx, index, vystmt, IPROTO_REPLACE);
	vy_stmt_unref(vystmt);
	return 0;
}

int
vy_upsert(struct vy_tx *tx, struct vy_index *index,
	  const char *stmt, const char *stmt_end,
	  const char *expr, const char *expr_end, int index_base)
{
	assert(index_base == 0 || index_base == 1);
	struct vy_stmt *vystmt;
	char index_base_buf[32];
	char *extra = mp_encode_uint(index_base_buf, 1);
	extra = mp_encode_uint(extra, index_base);
	struct iovec operations[2];
	operations[0].iov_base = (void *)index_base_buf;
	operations[0].iov_len = extra - index_base_buf;

	operations[1].iov_base = (void *)expr;
	operations[1].iov_len = expr_end - expr;
	vystmt = vy_stmt_new_upsert(stmt, stmt_end, index->format,
				    index->key_def, operations, 2);
	if (vystmt == NULL)
		return -1;
	vy_tx_set(tx, index, vystmt, IPROTO_UPSERT);
	vy_stmt_unref(vystmt);
	return 0;
}

int
vy_delete(struct vy_tx *tx, struct vy_index *index,
	  const char *key, uint32_t part_count)
{
	assert(part_count <= index->key_def->part_count);
	struct vy_stmt *vykey;
	vykey = vy_stmt_new_select(key, part_count);
	if (vykey == NULL)
		return -1;
	vy_tx_set(tx, index, vykey, IPROTO_DELETE);

	vy_stmt_unref(vykey);
	return 0;
}

void
vy_rollback(struct vy_env *e, struct vy_tx *tx)
{
	vy_tx_rollback(e, tx);
	free(tx);
}

int
vy_prepare(struct vy_env *e, struct vy_tx *tx)
{
	(void) e;
	/* prepare transaction */
	assert(tx->state == VINYL_TX_READY);

	/* proceed read-only transactions */
	if (!vy_tx_is_ro(tx) && tx->is_aborted) {
		e->stat->tx_conflict++;
		tx->state = VINYL_TX_ROLLBACK;
		diag_set(ClientError, ER_TRANSACTION_CONFLICT);
		return -1;
	}

	struct txv *v = write_set_first(&tx->write_set);
	for (; v != NULL; v = write_set_next(&tx->write_set, v))
		txv_abort_all(e, tx, v);

	/** Abort all open cursors. */
	struct vy_cursor *c;
	rlist_foreach_entry(c, &tx->cursors, next_in_tx)
		c->tx = NULL;

	tx_manager_end(tx->manager, tx);

	tx->state = VINYL_TX_COMMIT;
	/*
	 * A half committed transaction is no longer
	 * being part of concurrent index, but still can be
	 * committed or rolled back.
	 * Yet, it is important to maintain external
	 * serial commit order.
	 */
	return 0;
}

int
vy_commit(struct vy_env *e, struct vy_tx *tx, int64_t lsn)
{
	assert(tx->state == VINYL_TX_COMMIT);
	if (lsn > e->xm->lsn)
		e->xm->lsn = lsn;

	/* Flush transactional changes to the index. */
	ev_tstamp now = ev_now(loop());
	struct txv *v = write_set_first(&tx->write_set);

	uint64_t write_count = 0;
	size_t write_size = 0;
	/** @todo: check return value of vy_tx_write(). */
	while (v != NULL) {
		++write_count;
		v = vy_tx_write(&tx->write_set, v, now, e->status, lsn,
				&write_size);
	}

	uint32_t count = 0;
	struct txv *tmp;
	stailq_foreach_entry_safe(v, tmp, &tx->log, next_in_log) {
		count++;
		if (v->is_read)
			read_set_remove(&v->index->read_set, v);
		/* Don't touch write_set, we're deleting all keys. */
		txv_delete(v);
	}
	vy_stat_tx(e->stat, tx->start, count, write_count, write_size);
	free(tx);

	vy_quota_use(e->quota, write_size, &e->scheduler->scheduler_cond);
	return 0;
}

struct vy_tx *
vy_begin(struct vy_env *e)
{
	struct vy_tx *tx;
	tx = malloc(sizeof(struct vy_tx));
	if (unlikely(tx == NULL)) {
		diag_set(OutOfMemory, sizeof(struct vy_tx), "malloc",
			 "struct vy_tx");
		return NULL;
	}
	vy_tx_begin(e->xm, tx, VINYL_TX_RW);
	return tx;
}

void *
vy_savepoint(struct vy_tx *tx)
{
	return stailq_last(&tx->log);
}

void
vy_rollback_to_savepoint(struct vy_tx *tx, void *svp)
{
	struct stailq_entry *last = svp;
	/* Start from the first statement after the savepoint. */
	last = last == NULL ? stailq_first(&tx->log) : stailq_next(last);
	if (last == NULL) {
		/* Empty transaction or no changes after the savepoint. */
		return;
	}
	struct stailq tail;
	stailq_create(&tail);
	stailq_splice(&tx->log, last, &tail);
	struct txv *v, *tmp;
	stailq_foreach_entry_safe(v, tmp, &tail, next_in_log) {
		/* Remove from the conflict manager index */
		if (v->is_read)
			read_set_remove(&v->index->read_set, v);
		/* Remove from the transaction write log. */
		if (!v->is_read) {
			write_set_remove(&tx->write_set, v);
			tx->write_set_version++;
		}
		txv_delete(v);
	}
}

/* }}} Public API of transaction control */

/**
 * Find a statement by key using a thread pool thread.
 */
int
vy_get(struct vy_tx *tx, struct vy_index *index, const char *key,
       uint32_t part_count, struct tuple **result)
{
	int rc = -1;
	struct vy_stmt *vyresult = NULL;
	struct vy_stmt *vykey;
	struct key_def *def = index->key_def;
	assert(part_count <= def->part_count);
	vykey = vy_stmt_new_select(key, part_count);
	if (vykey == NULL)
		return -1;

	/* Try to look up the stmt in the cache */
	if (vy_index_read(index, vykey, VINYL_EQ, &vyresult, tx))
		goto end;

	if (tx != NULL && vy_tx_track(tx, index, vykey))
		goto end;
	if (vyresult == NULL) { /* not found */
		*result = NULL;
		rc = 0;
	} else {
		*result = vy_convert_replace(def, index->format, vyresult);
		if (*result != NULL)
			rc = 0;
	}
end:
	vy_stmt_unref(vykey);
	if (vyresult)
		vy_stmt_unref(vyresult);
	return rc;
}

/** {{{ Environment */

static void
vy_env_quota_timer_cb(ev_loop *loop, ev_timer *timer, int events)
{
	(void)loop;
	(void)events;
	struct vy_env *e = timer->data;

	int64_t tx_write_rate = vy_stat_tx_write_rate(e->stat);
	int64_t dump_bandwidth = vy_stat_dump_bandwidth(e->stat);

	size_t max_range_size = 0;
	struct heap_iterator it;
	vy_dump_heap_iterator_init(&e->scheduler->dump_heap, &it);
	struct heap_node *pn = vy_dump_heap_iterator_next(&it);
	if (pn != NULL) {
		struct vy_range *range = container_of(pn, struct vy_range,
						      nodedump);
		max_range_size = range->used;
	}

	vy_quota_update_watermark(e->quota, max_range_size,
				  tx_write_rate, dump_bandwidth);
}

struct vy_env *
vy_env_new(void)
{
	struct vy_env *e = malloc(sizeof(*e));
	if (unlikely(e == NULL)) {
		diag_set(OutOfMemory, sizeof(*e), "malloc", "struct vy_env");
		return NULL;
	}
	memset(e, 0, sizeof(*e));
	rlist_create(&e->indexes);
	e->status = VINYL_OFFLINE;
	e->conf = vy_conf_new();
	if (e->conf == NULL)
		goto error_conf;
	e->quota = vy_quota_new(e->conf->memory_limit);
	if (e->quota == NULL)
		goto error_quota;
	e->xm = tx_manager_new(e);
	if (e->xm == NULL)
		goto error_xm;
	e->stat = vy_stat_new();
	if (e->stat == NULL)
		goto error_stat;
	e->scheduler = vy_scheduler_new(e);
	if (e->scheduler == NULL)
		goto error_sched;

	mempool_create(&e->cursor_pool, cord_slab_cache(),
	               sizeof(struct vy_cursor));
	mempool_create(&e->mem_tree_extent_pool, cord_slab_cache(),
		       VY_MEM_TREE_EXTENT_SIZE);

	ev_timer_init(&e->quota_timer, vy_env_quota_timer_cb, 0, 1.);
	e->quota_timer.data = e;
	ev_timer_start(loop(), &e->quota_timer);
	return e;
error_sched:
	vy_stat_delete(e->stat);
error_stat:
	tx_manager_delete(e->xm);
error_xm:
	vy_quota_delete(e->quota);
error_quota:
	vy_conf_delete(e->conf);
error_conf:
	free(e);
	return NULL;
}

void
vy_env_delete(struct vy_env *e)
{
	ev_timer_stop(loop(), &e->quota_timer);
	vy_scheduler_delete(e->scheduler);
	/* TODO: tarantool doesn't delete indexes during shutdown */
	//assert(rlist_empty(&e->db));
	tx_manager_delete(e->xm);
	vy_conf_delete(e->conf);
	vy_quota_delete(e->quota);
	vy_stat_delete(e->stat);
	mempool_destroy(&e->cursor_pool);
	mempool_destroy(&e->mem_tree_extent_pool);
	free(e);
}

/** }}} Environment */

/** {{{ Recovery */

void
vy_bootstrap(struct vy_env *e)
{
	assert(e->status == VINYL_OFFLINE);
	e->status = VINYL_ONLINE;
	/* enable quota */
	vy_quota_enable(e->quota);
}

void
vy_begin_initial_recovery(struct vy_env *e, struct vclock *vclock)
{
	assert(e->status == VINYL_OFFLINE);
	e->status = VINYL_INITIAL_RECOVERY;
	if (vclock) {
		e->xm->lsn = vclock_sum(vclock);
	} else {
		e->xm->lsn = 0;
	}
}

void
vy_begin_final_recovery(struct vy_env *e)
{
	assert(e->status == VINYL_INITIAL_RECOVERY);
	e->status = VINYL_FINAL_RECOVERY;
}

void
vy_end_recovery(struct vy_env *e)
{
	assert(e->status == VINYL_FINAL_RECOVERY);
	e->status = VINYL_ONLINE;
	/* enable quota */
	vy_quota_enable(e->quota);

	struct vy_index *index;
	rlist_foreach_entry(index, &e->indexes, link)
		vy_index_gc(index);

	/* Start scheduler if there is at least one index */
	if (!rlist_empty(&e->indexes))
		vy_scheduler_start(e->scheduler);
}

/** }}} Recovery */

/* {{{ vy_stmt_iterator: Common interface for iterator over run, mem, etc */

struct vy_stmt_iterator;

typedef NODISCARD int
(*vy_iterator_next_f)(struct vy_stmt_iterator *virt_iterator,
		      struct vy_stmt *in, struct vy_stmt **ret);
/**
 * The restore() function moves an iterator to the specified
 * statement (@arg last_stmt) and returns the new statement via @arg ret.
 * In addition two cases are possible either the position of the iterator
 * has been changed after the restoration or it hasn't.
 *
 * 1) The position wasn't changed. This case appears if the iterator is moved
 *    to the statement that equals to the old statement by key and less
 *    or equal by LSN.
 *
 *    Example of the unchanged position:
 *    ┃     ...      ┃                      ┃     ...      ┃
 *    ┃ k2, lsn = 10 ┣▶ read_iterator       ┃ k3, lsn = 20 ┃
 *    ┃ k2, lsn = 9  ┃  position            ┃              ┃
 *    ┃ k2, lsn = 8  ┃                      ┃ k2, lsn = 8  ┣▶ read_iterator
 *    ┃              ┃   restoration ▶▶     ┃              ┃  position - the
 *    ┃ k1, lsn = 10 ┃                      ┃ k1, lsn = 10 ┃  same key and the
 *    ┃ k1, lsn = 9  ┃                      ┃ k1, lsn = 9  ┃  older LSN
 *    ┃     ...      ┃                      ┃     ...      ┃
 *
 * 2) Otherwise the position was changed and points on a statement with another
 *    key or with the same key but the bigger LSN.
 *
 *    Example of the changed position:
 *    ┃     ...      ┃                      ┃     ...      ┃
 *    ┃ k2, lsn = 10 ┣▶ read_iterator       ┃ k2, lsn = 11 ┣▶ read_iterator
 *    ┃ k2, lsn = 9  ┃  position            ┃ k2, lsn = 10 ┃  position - found
 *    ┃ k2, lsn = 8  ┃                      ┃ k2, lsn = 9  ┃  the newer LSN
 *    ┃              ┃   restoration ▶▶     ┃ k2, lsn = 8  ┃
 *    ┃ k1, lsn = 10 ┃                      ┃              ┃
 *    ┃ k1, lsn = 9  ┃                      ┃ k1, lsn = 10 ┃
 *    ┃     ...      ┃                      ┃     ...      ┃
 *
 *    Another example:
 *    ┃     ...      ┃                      ┃              ┃
 *    ┃ k3, lsn = 20 ┃                      ┃     ...      ┃
 *    ┃              ┃                      ┃ k3, lsn = 10 ┃
 *    ┃ k2, lsn = 8  ┣▶ read_iterator       ┃ k3, lsn = 9  ┃
 *    ┃              ┃  position            ┃ k3, lsn = 8  ┣▶ read_iterator
 *    ┃ k1, lsn = 10 ┃                      ┃              ┃  position - k2 was
 *    ┃ k1, lsn = 9  ┃   restoration ▶▶     ┃ k1, lsn = 10 ┃  not found, so go
 *    ┃     ...      ┃                      ┃     ...      ┃  to the next key
 */
typedef NODISCARD int
(*vy_iterator_restore_f)(struct vy_stmt_iterator *virt_iterator,
			 const struct vy_stmt *last_stmt, struct vy_stmt **ret);
typedef void
(*vy_iterator_next_close_f)(struct vy_stmt_iterator *virt_iterator);

struct vy_stmt_iterator_iface {
	vy_iterator_next_f next_key;
	vy_iterator_next_f next_lsn;
	vy_iterator_restore_f restore;
	vy_iterator_next_close_f close;
};

struct vy_stmt_iterator {
	struct vy_stmt_iterator_iface *iface;
};

/* }}} vy_stmt_iterator: Common interface for iterator over run, mem, etc */

/* {{{ vy_run_itr API forward declaration */
/* TODO: move to header (with struct vy_run_itr) and remove static keyword */

/** Position of a particular stmt in vy_run. */
struct vy_run_iterator_pos {
	uint32_t page_no;
	uint32_t pos_in_page;
};

/**
 * Return statements from vy_run based on initial search key,
 * iteration order and view lsn.
 *
 * All statements with lsn > vlsn are skipped.
 * The API allows to traverse over resulting statements within two
 * dimensions - key and lsn. next_key() switches to the youngest
 * statement of the next key, according to the iteration order,
 * and next_lsn() switches to an older statement for the same
 * key.
 */
struct vy_run_iterator {
	/** Parent class, must be the first member */
	struct vy_stmt_iterator base;

	/* Members needed for memory allocation and disk access */
	/* index */
	struct vy_index *index;
	/* run */
	struct vy_run *run;
	/* range of the run */
	struct vy_range *range;

	/* Search options */
	/**
	 * Order, that specifies direction, start position and stop criteria
	 * if the key is not specified, GT and EQ are changed to
	 * GE, LT to LE for beauty.
	 */
	enum vy_order order;
	/* Search key data in terms of vinyl, vy_stmt_compare_raw argument */
	const struct vy_stmt *key;
	/* LSN visibility, iterator shows values with lsn <= vlsn */
	const int64_t *vlsn;

	/* State of the iterator */
	/** Position of the current record */
	struct vy_run_iterator_pos curr_pos;
	/**
	 * Last stmt returned by vy_run_iterator_get.
	 * The iterator holds this stmt until the next call to
	 * vy_run_iterator_get, when it's dereferenced.
	 */
	struct vy_stmt *curr_stmt;
	/** Position of record that spawned curr_stmt */
	struct vy_run_iterator_pos curr_stmt_pos;
	/** LRU cache of two active pages (two pages is enough). */
	struct vy_page *curr_page;
	struct vy_page *prev_page;
	/** Is false until first .._get ot .._next_.. method is called */
	bool search_started;
	/** Search is finished, you will not get more values from iterator */
	bool search_ended;
};

static void
vy_run_iterator_open(struct vy_run_iterator *itr, struct vy_range *range,
		     struct vy_run *run, enum vy_order order,
		     const struct vy_stmt *key, const int64_t *vlsn);

/* }}} vy_run_iterator API forward declaration */

/* {{{ vy_run_iterator vy_run_iterator support functions */
/* TODO: move to appropriate c file and remove */

/**
 * Page
 */
struct vy_page {
	/** Page position in the run file (used by run_iterator->page_cache */
	uint32_t page_no;
	/** The number of statements */
	uint32_t count;
	/** Size of raw page data */
	uint32_t size;
	/** Raw page data */
	char data[0];
};

static struct vy_page *
vy_page_new(struct vy_page_info *page_info)
{
	struct vy_page *page = malloc(sizeof(*page) + page_info->size);
	if (page == NULL) {
		diag_set(OutOfMemory, sizeof(*page) + page_info->size,
			"load_page", "page cache");
		return NULL;
	}
	page->count = page_info->count;
	page->size = page_info->size;
	return page;
}

static void
vy_page_delete(struct vy_page *page)
{
#if !defined(NDEBUG)
	memset(page, '#', sizeof(*page) + page->size); /* fail early */
#endif /* !defined(NDEBUG) */
	free(page);
}

/**
 * Read raw stmt data from the page
 * \param page page
 * \param stmt_no stmt position in the page
 * \param[out] pinfo stmt metadata
 * \return stmt data including offsets table
 */
static const char *
vy_page_stmt(struct vy_page *page, uint32_t stmt_no,
	     struct vy_stmt_info **pinfo)
{
	assert(stmt_no < page->count);
	struct vy_stmt_info *info = ((struct vy_stmt_info *) page->data) +
		stmt_no;
	const char *stmt_data = page->data +
		sizeof(struct vy_stmt_info) * page->count + info->offset;
	assert(stmt_data <= page->data + page->size);
	*pinfo = info;
	return stmt_data; /* includes offset table */
}

/**
 * Get page from LRU cache
 * @retval page if found
 * @retval NULL otherwise
 */
static struct vy_page *
vy_run_iterator_cache_get(struct vy_run_iterator *itr, uint32_t page_no)
{
	if (itr->curr_page != NULL) {
		if (itr->curr_page->page_no == page_no)
			return itr->curr_page;
		if (itr->prev_page != NULL &&
		    itr->prev_page->page_no == page_no) {
			struct vy_page *result = itr->prev_page;
			itr->prev_page = itr->curr_page;
			itr->curr_page = result;
			return result;
		}
	}
	return NULL;
}

/**
 * Touch page in LRU cache.
 * The cache is at least two pages. Ensure that subsequent read keeps
 * the page_no in the cache by moving it to the start of LRU list.
 * @pre page must be in the cache
 */
static void
vy_run_iterator_cache_touch(struct vy_run_iterator *itr, uint32_t page_no)
{
	struct vy_page *page = vy_run_iterator_cache_get(itr, page_no);
	assert(page != NULL);
	(void) page;
}

/**
 * Put page to LRU cache
 */
static void
vy_run_iterator_cache_put(struct vy_run_iterator *itr, struct vy_page *page,
			  uint32_t page_no)
{
	if (itr->prev_page != NULL)
		vy_page_delete(itr->prev_page);
	itr->prev_page = itr->curr_page;
	itr->curr_page = page;
	page->page_no = page_no;
}

/**
 * Clear LRU cache
 */
static void
vy_run_iterator_cache_clean(struct vy_run_iterator *itr)
{
	if (itr->curr_stmt != NULL) {
		vy_stmt_unref(itr->curr_stmt);
		itr->curr_stmt = NULL;
		itr->curr_stmt_pos.page_no = UINT32_MAX;
	}
	if (itr->curr_page != NULL) {
		vy_page_delete(itr->curr_page);
		if (itr->prev_page != NULL)
			vy_page_delete(itr->prev_page);
		itr->curr_page = itr->prev_page = NULL;
	}
}

/**
 * Get a page by the given number the cache or load it from the disk.
 *
 * @retval 0 success
 * @retval -1 critical error
 * @retval -2 invalid iterator
 */
static NODISCARD int
vy_run_iterator_load_page(struct vy_run_iterator *itr, uint32_t page_no,
			  struct vy_page **result)
{
	/* Check cache */
	*result = vy_run_iterator_cache_get(itr, page_no);
	if (*result != NULL)
		return 0;

	/* Allocate buffers */
	struct vy_page_info *page_info = vy_run_page_info(itr->run, page_no);
	struct vy_page *page = vy_page_new(page_info);
	if (page == NULL)
		return -1;

	/* Read page data from the disk */
	int rc;
	if (cord_is_main() && itr->index->env->status == VINYL_ONLINE) {
		/*
		 * Use coeio for TX thread **after recovery**.
		 * Please note that vy_run can go away after yield.
		 * In this case vy_run_iterator is no more valid and
		 * rc = -2 is returned to the caller.
		 */

		uint32_t index_version = itr->index->version;
		uint32_t range_version = itr->range->version;

		rc = coeio_preadn(itr->run->fd, page->data, page_info->size,
				  page_info->offset);

		/*
		 * Check that vy_index/vy_range/vy_run haven't changed
		 * during coeio_pread().
		 */
		if (index_version != itr->index->version ||
		    range_version != itr->range->version) {
			vy_page_delete(page);
			itr->index = NULL;
			itr->range = NULL;
			itr->run = NULL;
			return -2; /* iterator is no more valid */
		}
	} else {
		/*
		 * Optimization: use blocked I/O for non-TX threads or
		 * during WAL recovery (env->status != VINYL_ONLINE).
		 */
		rc = vy_pread_file(itr->run->fd, page->data, page_info->size,
				   page_info->offset);
	}

	if (rc < 0) {
		vy_page_delete(page);
		/* TODO: report file name */
		diag_set(SystemError, "error reading file");
		return -1;
	}

	/* Iterator is never used from multiple fibers */
	assert(vy_run_iterator_cache_get(itr, page_no) == NULL);

	/* Update cache */
	vy_run_iterator_cache_put(itr, page, page_no);

	*result = page;
	return 0;
}

/**
 * Compare two positions
 */
static int
vy_run_iterator_cmp_pos(struct vy_run_iterator_pos pos1,
			struct vy_run_iterator_pos pos2)
{
	return pos1.page_no < pos2.page_no ? -1 :
		pos1.page_no > pos2.page_no ? 1 :
		pos1.pos_in_page < pos2.pos_in_page ? -1 :
		pos1.pos_in_page > pos2.pos_in_page;
}

/**
 * Read key and lsn by a given wide position.
 * For the first record in a page reads the result from the page
 * index instead of fetching it from disk.
 *
 * @retval 0 success
 * @retval -1 read error or out of memory.
 * @retval -2 invalid iterator
 */
static NODISCARD int
vy_run_iterator_read(struct vy_run_iterator *itr,
		     struct vy_run_iterator_pos pos,
		     const char **data, struct vy_stmt_info **info)
{
	struct vy_page *page;
	int rc = vy_run_iterator_load_page(itr, pos.page_no, &page);
	if (rc != 0)
		return rc;
	*data = vy_page_stmt(page, pos.pos_in_page, info);
	return 0;
}

/**
 * Binary search in page index
 * In terms of STL, makes lower_bound for EQ,GE,LT and upper_bound for GT,LE
 * Additionally *equal_key argument is set to true if the found value is
 * equal to given key (untouched otherwise)
 * @retval page number
 */
static uint32_t
vy_run_iterator_search_page(struct vy_run_iterator *itr,
			    const struct vy_stmt *key, bool *equal_key)
{
	uint32_t beg = 0;
	uint32_t end = itr->run->info.count;
	/* for upper bound we change zero comparison result to -1 */
	int zero_cmp = itr->order == VINYL_GT || itr->order == VINYL_LE ? -1 : 0;
	struct vy_index *idx = itr->index;
	while (beg != end) {
		uint32_t mid = beg + (end - beg) / 2;
		struct vy_page_info *page_info;
		page_info = vy_run_page_info(itr->run, mid);
		const char *fnd_key = vy_run_page_min_key(itr->run, page_info);
		int cmp;
		cmp = -vy_stmt_compare_with_raw_key(key, fnd_key, idx->format,
						    idx->key_def);
		cmp = cmp ? cmp : zero_cmp;
		*equal_key = *equal_key || cmp == 0;
		if (cmp < 0)
			beg = mid + 1;
		else
			end = mid;
	}
	return end;
}

/**
 * Binary search in page
 * In terms of STL, makes lower_bound for EQ,GE,LT and upper_bound for GT,LE
 * Additionally *equal_key argument is set to true if the found value is
 * equal to given key (untouched otherwise)
 * @retval position in the page
 */
static uint32_t
vy_run_iterator_search_in_page(struct vy_run_iterator *itr,
			       const struct vy_stmt *key,
			       struct vy_page *page, bool *equal_key)
{
	uint32_t beg = 0;
	uint32_t end = page->count;
	/* for upper bound we change zero comparison result to -1 */
	int zero_cmp = itr->order == VINYL_GT || itr->order == VINYL_LE ? -1 : 0;
	struct vy_stmt_info *info;
	struct vy_index *idx = itr->index;
	while (beg != end) {
		uint32_t mid = beg + (end - beg) / 2;
		const char *fnd_key = vy_page_stmt(page, mid, &info);
		int cmp = vy_stmt_compare_raw(fnd_key, info->type, key->data,
					      key->type, idx->format,
					      idx->key_def);
		cmp = cmp ? cmp : zero_cmp;
		*equal_key = *equal_key || cmp == 0;
		if (cmp < 0)
			beg = mid + 1;
		else
			end = mid;
	}
	return end;
}

/**
 * Binary search in a run for the given key.
 * In terms of STL, makes lower_bound for EQ,GE,LT and upper_bound for GT,LE
 * Resulting wide position is stored it *pos argument
 * Additionally *equal_key argument is set to true if the found value is
 * equal to given key (untouched otherwise)
 *
 * @retval 0 success
 * @retval -1 read or memory error
 * @retval -2 invalid iterator
 */
static NODISCARD int
vy_run_iterator_search(struct vy_run_iterator *itr, const struct vy_stmt *key,
		       struct vy_run_iterator_pos *pos, bool *equal_key)
{
	pos->page_no = vy_run_iterator_search_page(itr, key, equal_key);
	if (pos->page_no == 0) {
		pos->pos_in_page = 0;
		return 0;
	}
	pos->page_no--;
	struct vy_page *page;
	int rc = vy_run_iterator_load_page(itr, pos->page_no, &page);
	if (rc != 0)
		return rc;
	bool equal_in_page = false;
	pos->pos_in_page = vy_run_iterator_search_in_page(itr, key, page,
							  &equal_in_page);
	if (pos->pos_in_page == page->count) {
		pos->page_no++;
		pos->pos_in_page = 0;
	} else {
		*equal_key = equal_in_page;
	}
	return 0;
}

/**
 * Increment (or decrement, depending on the order) the current
 * wide position.
 * @retval 0 success, set *pos to new value
 * @retval 1 EOF
 * @retval -1 read or memory error
 * @retval -2 invalid iterator
 * Affects: curr_loaded_page
 */
static NODISCARD int
vy_run_iterator_next_pos(struct vy_run_iterator *itr, enum vy_order order,
			 struct vy_run_iterator_pos *pos)
{
	*pos = itr->curr_pos;
	assert(pos->page_no < itr->run->info.count);
	if (order == VINYL_LE || order == VINYL_LT) {
		if (pos->page_no == 0 && pos->pos_in_page == 0)
			return 1;
		if (pos->pos_in_page > 0) {
			pos->pos_in_page--;
		} else {
			pos->page_no--;
			struct vy_page *page;
			int rc = vy_run_iterator_load_page(itr, pos->page_no,
							   &page);
			if (rc != 0)
				return rc;
			pos->pos_in_page = page->count - 1;
		}
	} else {
		assert(order == VINYL_GE || order == VINYL_GT ||
		       order == VINYL_EQ);
		struct vy_page *page;
		int rc = vy_run_iterator_load_page(itr, pos->page_no, &page);
		if (rc != 0)
			return rc;
		pos->pos_in_page++;
		if (pos->pos_in_page >= page->count) {
			pos->page_no++;
			pos->pos_in_page = 0;
			if (pos->page_no == itr->run->info.count)
				return 1;
		}
	}
	return 0;
}

static NODISCARD int
vy_run_iterator_get(struct vy_run_iterator *itr, struct vy_stmt **result);

/**
 * Find the next record with lsn <= itr->lsn record.
 * The current position must be at the beginning of a series of
 * records with the same key it terms of direction of iterator
 * (i.e. left for GE, right for LE).
 * @retval 0 success or EOF (*ret == NULL)
 * @retval -1 read or memory error
 * @retval -2 invalid iterator
 * Affects: curr_loaded_page, curr_pos, search_ended
 */
static NODISCARD int
vy_run_iterator_find_lsn(struct vy_run_iterator *itr, struct vy_stmt **ret)
{
	assert(itr->curr_pos.page_no < itr->run->info.count);
	const char *stmt;
	struct vy_stmt_info *info;
	struct key_def *key_def = itr->index->key_def;
	struct tuple_format *format = itr->index->format;
	const struct vy_stmt *key = itr->key;
	enum vy_order order = itr->order;
	*ret = NULL;
	int rc = vy_run_iterator_read(itr, itr->curr_pos, &stmt, &info);
	if (rc != 0)
		return rc;
	while (info->lsn > *itr->vlsn) {
		rc = vy_run_iterator_next_pos(itr, order, &itr->curr_pos);
		if (rc < 0)
			return rc;
		if (rc > 0) {
			vy_run_iterator_cache_clean(itr);
			itr->search_ended = true;
			return 0;
		}
		assert(rc == 0);
		rc = vy_run_iterator_read(itr, itr->curr_pos, &stmt, &info);
		if (rc != 0)
			return rc;
		if (order == VINYL_EQ &&
		    vy_stmt_compare_raw(stmt, info->type, key->data, key->type,
					format, key_def)) {
			vy_run_iterator_cache_clean(itr);
			itr->search_ended = true;
			return 0;
		}
	}
	if (order == VINYL_LE || order == VINYL_LT) {
		/* Remember the page_no of stmt */
		uint32_t cur_key_page_no = itr->curr_pos.page_no;

		struct vy_run_iterator_pos test_pos;
		rc = vy_run_iterator_next_pos(itr, order, &test_pos);
		while (rc == 0) {
			/*
			 * The cache is at least two pages. Ensure that
			 * subsequent read keeps the stmt in the cache
			 * by moving its page to the start of LRU list.
			 */
			vy_run_iterator_cache_touch(itr, cur_key_page_no);

			const char *test_stmt;
			struct vy_stmt_info *test_info;
			rc = vy_run_iterator_read(itr, test_pos, &test_stmt,
						  &test_info);
			if (rc != 0)
				return rc;
			if (test_info->lsn > *itr->vlsn ||
			    vy_stmt_compare_raw(stmt, info->type, test_stmt,
						test_info->type, format,
						key_def) != 0)
				break;
			itr->curr_pos = test_pos;

			/* See above */
			vy_run_iterator_cache_touch(itr, cur_key_page_no);

			rc = vy_run_iterator_next_pos(itr, order, &test_pos);
		}

		rc = rc > 0 ? 0 : rc;
	}
	if (!rc) /* If next_pos() found something then get it. */
		rc = vy_run_iterator_get(itr, ret);
	return rc;
}

/*
 * FIXME: vy_run_iterator_next_key() calls vy_run_iterator_start() which
 * recursivly calls vy_run_iterator_next_key().
 */
static NODISCARD int
vy_run_iterator_next_key(struct vy_stmt_iterator *vitr, struct vy_stmt *in,
			 struct vy_stmt **ret);
/**
 * Find next (lower, older) record with the same key as current
 * Return true if the record was found
 * Return false if no value was found (or EOF) or there is a read error
 * @retval 0 success or EOF (*ret == NULL)
 * @retval -1 read or memory error
 * @retval -2 invalid iterator
 * Affects: curr_loaded_page, curr_pos, search_ended
 */
static NODISCARD int
vy_run_iterator_start(struct vy_run_iterator *itr, struct vy_stmt **ret)
{
	assert(!itr->search_started);
	itr->search_started = true;
	*ret = NULL;

	if (itr->run->info.count == 1) {
		/* there can be a stupid bootstrap run in which it's EOF */
		struct vy_page_info *page_info = itr->run->page_infos;

		if (!page_info->count) {
			vy_run_iterator_cache_clean(itr);
			itr->search_ended = true;
			return 0;
		}
		struct vy_page *page;
		int rc = vy_run_iterator_load_page(itr, 0, &page);
		if (rc != 0)
			return rc;
	} else if (itr->run->info.count == 0) {
		/* never seen that, but it could be possible in future */
		vy_run_iterator_cache_clean(itr);
		itr->search_ended = true;
		return 0;
	}

	struct vy_run_iterator_pos end_pos = {itr->run->info.count, 0};
	bool equal_found = false;
	int rc;
	if (vy_stmt_part_count(itr->key, itr->index->key_def) > 0) {
		rc = vy_run_iterator_search(itr, itr->key, &itr->curr_pos,
					    &equal_found);
		if (rc != 0)
			return rc;
	} else if (itr->order == VINYL_LE) {
		itr->curr_pos = end_pos;
	} else {
		assert(itr->order == VINYL_GE);
		itr->curr_pos.page_no = 0;
		itr->curr_pos.pos_in_page = 0;
	}
	if (itr->order == VINYL_EQ && !equal_found) {
		vy_run_iterator_cache_clean(itr);
		itr->search_ended = true;
		return 0;
	}
	if ((itr->order == VINYL_GE || itr->order == VINYL_GT) &&
	    itr->curr_pos.page_no == end_pos.page_no) {
		vy_run_iterator_cache_clean(itr);
		itr->search_ended = true;
		return 0;
	}
	if (itr->order == VINYL_LT || itr->order == VINYL_LE) {
		/**
		 * 1) in case of VINYL_LT we now positioned on the value >= than
		 * given, so we need to make a step on previous key
		 * 2) in case if VINYL_LE we now positioned on the value > than
		 * given (special branch of code in vy_run_iterator_search),
		 * so we need to make a step on previous key
		 */
		return vy_run_iterator_next_key(&itr->base, NULL, ret);
	} else {
		assert(itr->order == VINYL_GE || itr->order == VINYL_GT ||
		       itr->order == VINYL_EQ);
		/**
		 * 1) in case of VINYL_GT we now positioned on the value > than
		 * given (special branch of code in vy_run_iterator_search),
		 * so we need just to find proper lsn
		 * 2) in case if VINYL_GE or VINYL_EQ we now positioned on the
		 * value >= given, so we need just to find proper lsn
		 */
		return vy_run_iterator_find_lsn(itr, ret);
	}
}

/* }}} vy_run_iterator vy_run_iterator support functions */

/* {{{ vy_run_iterator API implementation */
/* TODO: move to c file and remove static keyword */

/** Vtable for vy_stmt_iterator - declared below */
static struct vy_stmt_iterator_iface vy_run_iterator_iface;

/**
 * Open the iterator
 */
static void
vy_run_iterator_open(struct vy_run_iterator *itr, struct vy_range *range,
		     struct vy_run *run, enum vy_order order,
		     const struct vy_stmt *key, const int64_t *vlsn)
{
	itr->base.iface = &vy_run_iterator_iface;

	itr->index = range->index;
	itr->range = range;
	itr->run = run;

	itr->order = order;
	itr->key = key;
	itr->vlsn = vlsn;
	if (vy_stmt_part_count(key, itr->index->key_def) == 0) {
		/* NULL key. change itr->order for simplification */
		itr->order = order == VINYL_LT || order == VINYL_LE ?
			     VINYL_LE : VINYL_GE;
	}

	itr->curr_stmt = NULL;
	itr->curr_pos.page_no = itr->run->info.count;
	itr->curr_stmt_pos.page_no = UINT32_MAX;
	itr->curr_page = NULL;
	itr->prev_page = NULL;

	itr->search_started = false;
	itr->search_ended = false;
}

/**
 * Create a stmt object from a its impression on a run page.
 * Uses the current iterator position in the page.
 *
 * @retval 0 success or EOF (*result == NULL)
 * @retval -1 memory or read error
 * @retval -2 invalid iterator
 */
static NODISCARD int
vy_run_iterator_get(struct vy_run_iterator *itr, struct vy_stmt **result)
{
	assert(itr->search_started);
	*result = NULL;
	if (itr->search_ended)
		return 0;
	if (itr->curr_stmt != NULL) {
		if (vy_run_iterator_cmp_pos(itr->curr_stmt_pos,
					    itr->curr_pos) == 0) {
			*result = itr->curr_stmt;
			return 0;
		}
		vy_stmt_unref(itr->curr_stmt);
		itr->curr_stmt = NULL;
		itr->curr_stmt_pos.page_no = UINT32_MAX;
	}

	struct vy_page *page;
	int rc = vy_run_iterator_load_page(itr, itr->curr_pos.page_no, &page);
	if (rc != 0)
		return rc;
	struct vy_stmt_info *info;
	const char *key = vy_page_stmt(page, itr->curr_pos.pos_in_page, &info);
	itr->curr_stmt = vy_stmt_alloc(info->size);
	if (itr->curr_stmt == NULL) {
		diag_set(OutOfMemory, info->size, "run_itr", "stmt");
		return -1;
	}
	memcpy(itr->curr_stmt->data, key, info->size);
	itr->curr_stmt->type = info->type;
	itr->curr_stmt->lsn = info->lsn;
	itr->curr_stmt_pos = itr->curr_pos;
	*result = itr->curr_stmt;
	return 0;
}

/**
 * Find the next stmt in a page, i.e. a stmt with a different key
 * and fresh enough LSN (i.e. skipping the keys
 * too old for the current transaction).
 *
 * @retval 0 success or EOF (*ret == NULL)
 * @retval -1 memory or read error
 * @retval -2 invalid iterator
 */
static NODISCARD int
vy_run_iterator_next_key(struct vy_stmt_iterator *vitr, struct vy_stmt *in,
			 struct vy_stmt **ret)
{
	(void)in;
	assert(vitr->iface->next_key == vy_run_iterator_next_key);
	struct vy_run_iterator *itr = (struct vy_run_iterator *) vitr;
	*ret = NULL;
	int rc;

	if (itr->search_ended)
		return 0;
	if (!itr->search_started)
		return vy_run_iterator_start(itr, ret);
	uint32_t end_page = itr->run->info.count;
	assert(itr->curr_pos.page_no <= end_page);
	struct key_def *key_def = itr->index->key_def;
	if (itr->order == VINYL_LE || itr->order == VINYL_LT) {
		if (itr->curr_pos.page_no == 0 &&
		    itr->curr_pos.pos_in_page == 0) {
			vy_run_iterator_cache_clean(itr);
			itr->search_ended = true;
			return 0;
		}
		if (itr->curr_pos.page_no == end_page) {
			/* A special case for reverse iterators */
			uint32_t page_no = end_page - 1;
			struct vy_page *page;
			int rc = vy_run_iterator_load_page(itr, page_no, &page);
			if (rc != 0)
				return rc;
			if (page->count == 0) {
				vy_run_iterator_cache_clean(itr);
				itr->search_ended = true;
				return 0;
			}
			itr->curr_pos.page_no = page_no;
			itr->curr_pos.pos_in_page = page->count - 1;
			return vy_run_iterator_find_lsn(itr, ret);
		}
	}
	assert(itr->curr_pos.page_no < end_page);

	const char *cur_key;
	struct vy_stmt_info *key_info, *next_info;
	rc = vy_run_iterator_read(itr, itr->curr_pos, &cur_key, &key_info);
	if (rc != 0)
		return rc;
	uint32_t cur_key_page_no = itr->curr_pos.page_no;

	const char *next_key;
	struct tuple_format *format = itr->index->format;
	do {
		int rc = vy_run_iterator_next_pos(itr, itr->order,
						  &itr->curr_pos);
		if (rc != 0) {
			if (rc > 0) {
				vy_run_iterator_cache_clean(itr);
				itr->search_ended = true;
				return 0;
			}
			return rc;
		}

		/*
		 * The cache is at least two pages. Ensure that
		 * subsequent read keeps the cur_key in the cache
		 * by moving its page to the start of LRU list.
		 */
		vy_run_iterator_cache_touch(itr, cur_key_page_no);

		rc = vy_run_iterator_read(itr, itr->curr_pos, &next_key,
					  &next_info);
		if (rc != 0)
			return rc;

		/* See above */
		vy_run_iterator_cache_touch(itr, cur_key_page_no);
	} while (vy_stmt_compare_raw(cur_key, key_info->type,
				     next_key, next_info->type, format,
				     key_def) == 0);

	if (itr->order == VINYL_EQ &&
	    vy_stmt_compare_raw(next_key, next_info->type,
				itr->key->data, itr->key->type, format,
				key_def) != 0) {
		vy_run_iterator_cache_clean(itr);
		itr->search_ended = true;
		return 0;
	}
	return vy_run_iterator_find_lsn(itr, ret);
}

/**
 * Find next (lower, older) record with the same key as current
 * @retval 0 success or EOF (*ret == NULL)
 * @retval -1 memory or read error
 * @retval -2 invalid iterator
 */
static NODISCARD int
vy_run_iterator_next_lsn(struct vy_stmt_iterator *vitr, struct vy_stmt *in,
			 struct vy_stmt **ret)
{
	(void)in;
	assert(vitr->iface->next_lsn == vy_run_iterator_next_lsn);
	struct vy_run_iterator *itr = (struct vy_run_iterator *) vitr;
	*ret = NULL;
	int rc;

	if (itr->search_ended)
		return 0;
	if (!itr->search_started)
		return vy_run_iterator_start(itr, ret);
	assert(itr->curr_pos.page_no < itr->run->info.count);

	struct vy_run_iterator_pos next_pos;
	rc = vy_run_iterator_next_pos(itr, VINYL_GE, &next_pos);
	if (rc != 0)
		return rc > 0 ? 0 : rc;

	const char *cur_key;
	struct vy_stmt_info *key_info;
	rc = vy_run_iterator_read(itr, itr->curr_pos, &cur_key, &key_info);
	if (rc != 0)
		return rc;

	const char *next_key;
	struct vy_stmt_info *next_info;
	rc = vy_run_iterator_read(itr, next_pos, &next_key, &next_info);
	if (rc != 0)
		return rc;

	/**
	 * One can think that we had to lock page of itr->curr_pos,
	 *  to prevent freeing cur_key with entire page and avoid
	 *  segmentation fault in vy_stmt_compare_raw.
	 * But in fact the only case when curr_pos and next_pos
	 *  point to different pages is the case when next_pos points
	 *  to the beginning of the next page, and in this case
	 *  vy_run_iterator_read will read data from page index, not the page.
	 *  So in the case no page will be unloaded and we don't need
	 *  page lock
	 */
	struct key_def *key_def = itr->index->key_def;
	int cmp = vy_stmt_compare_raw(cur_key, key_info->type, next_key,
				      next_info->type, itr->index->format,
				      key_def);
	itr->curr_pos = cmp == 0 ? next_pos : itr->curr_pos;
	rc = cmp != 0;
	if (rc != 0)
		return 0;
	return vy_run_iterator_get(itr, ret);
}

/**
 * Restore the current position (if necessary) after a change in the set of
 * runs or ranges and check if the position was changed.
 * @sa struct vy_stmt_iterator comments.
 *
 * @pre the iterator is not started
 *
 * @param last_stmt the last key on which the iterator was
 *		      positioned
 *
 * @retval 0	if position did not change (iterator started)
 * @retval 1	if position changed
 * @retval -1	a read or memory error
 */
static NODISCARD int
vy_run_iterator_restore(struct vy_stmt_iterator *vitr,
			const struct vy_stmt *last_stmt, struct vy_stmt **ret)
{
	assert(vitr->iface->restore == vy_run_iterator_restore);
	struct vy_run_iterator *itr = (struct vy_run_iterator *) vitr;
	*ret = NULL;
	int rc;

	if (itr->search_started || last_stmt == NULL) {
		if (!itr->search_started) {
			rc = vy_run_iterator_start(itr, ret);
		} else {
			rc = vy_run_iterator_get(itr, ret);
		}
		if (rc < 0)
			return rc;
		return 0;
	}
	/* Restoration is very similar to first search so we'll use that */
	enum vy_order save_order = itr->order;
	const struct vy_stmt *save_key = itr->key;
	if (itr->order == VINYL_GT)
		itr->order = VINYL_GE;
	else if (itr->order == VINYL_LT)
		itr->order = VINYL_LE;
	itr->key = last_stmt;
	struct vy_stmt *next;
	rc = vy_run_iterator_start(itr, &next);
	itr->order = save_order;
	itr->key = save_key;
	if (rc != 0)
		return rc;
	else if (next == NULL)
		return 0;
	struct key_def *def = itr->index->key_def;
	struct tuple_format *format = itr->index->format;
	bool position_changed = true;
	if (vy_stmt_compare(next, last_stmt, format, def) == 0) {
		position_changed = false;
		if (next->lsn >= last_stmt->lsn) {
			/* skip the same stmt to next stmt or older version */
			do {
				rc = vy_run_iterator_next_lsn(vitr, next,
							      &next);
				if (rc != 0)
					return rc;
				if (next == NULL) {
					rc = vy_run_iterator_next_key(vitr,
								      next,
								      &next);
					if (rc != 0)
						return rc;
					break;
				}
			} while (next->lsn >= last_stmt->lsn);
			if (next != NULL)
				position_changed = true;
		}
	} else if (itr->order == VINYL_EQ &&
		   vy_stmt_compare(itr->key, next, format, def) != 0) {

		itr->search_ended = true;
		vy_run_iterator_cache_clean(itr);
		return position_changed;
	}
	*ret = next;
	return position_changed;
}

/**
 * Close an iterator and free all resources
 */
static void
vy_run_iterator_close(struct vy_stmt_iterator *vitr)
{
	assert(vitr->iface->close == vy_run_iterator_close);
	struct vy_run_iterator *itr = (struct vy_run_iterator *) vitr;

	vy_run_iterator_cache_clean(itr);

	TRASH(itr);
}

static struct vy_stmt_iterator_iface vy_run_iterator_iface = {
	.next_key = vy_run_iterator_next_key,
	.next_lsn = vy_run_iterator_next_lsn,
	.restore = vy_run_iterator_restore,
	.close = vy_run_iterator_close
};

/* }}} vy_run_iterator API implementation */

/* {{{ vy_mem_iterator API forward declaration */
/* TODO: move to header and remove static keyword */

/**
 * Return statements from vy_mem (in-memory index) based on
 * initial search key, iteration order and view lsn.
 *
 * All statements with lsn > vlsn are skipped.
 * The API allows to traverse over resulting statements within two
 * dimensions - key and lsn. next_key() switches to the youngest
 * statement of the next key, according to the iteration order,
 * and next_lsn() switches to an older statement for the same
 * key.
 */
struct vy_mem_iterator {
	/** Parent class, must be the first member */
	struct vy_stmt_iterator base;

	/* mem */
	struct vy_mem *mem;

	/* Search options */
	/**
	 * Order, that specifies direction, start position and stop criteria
	 * if key == NULL: GT and EQ are changed to GE, LT to LE for beauty.
	 */
	enum vy_order order;
	/* Search key data in terms of vinyl, vy_stmt_compare_raw argument */
	const struct vy_stmt *key;
	/* LSN visibility, iterator shows values with lsn <= than that */
	const int64_t *vlsn;

	/* State of iterator */
	/* Current position in tree */
	struct vy_mem_tree_iterator curr_pos;
	/* stmt in current position in tree */
	struct vy_stmt *curr_stmt;
	/* data version from vy_mem */
	uint32_t version;

	/* Is false until first .._next_.. method is called */
	bool search_started;
};

/* Vtable for vy_stmt_iterator - declared below */
static struct vy_stmt_iterator_iface vy_mem_iterator_iface;

/**
 * vy_mem_iterator API forward declaration
 */

static void
vy_mem_iterator_open(struct vy_mem_iterator *itr, struct vy_mem *mem,
		     enum vy_order order, const struct vy_stmt *key,
		     const int64_t *vlsn);

/* }}} vy_mem_iterator API forward declaration */

/* {{{ vy_mem_iterator support functions */

/**
 * Get a stmt by current position
 */
static struct vy_stmt *
vy_mem_iterator_curr_stmt(struct vy_mem_iterator *itr)
{
	return *vy_mem_tree_iterator_get_elem(&itr->mem->tree, &itr->curr_pos);
}

/**
 * Make a step in directions defined by itr->order
 * @retval 0 success
 * @retval 1 EOF
 */
static int
vy_mem_iterator_step(struct vy_mem_iterator *itr)
{
	if (itr->order == VINYL_LE || itr->order == VINYL_LT)
		vy_mem_tree_iterator_prev(&itr->mem->tree, &itr->curr_pos);
	else
		vy_mem_tree_iterator_next(&itr->mem->tree, &itr->curr_pos);
	if (vy_mem_tree_iterator_is_invalid(&itr->curr_pos))
		return 1;
	vy_stmt_unref(itr->curr_stmt);
	itr->curr_stmt = vy_mem_iterator_curr_stmt(itr);
	vy_stmt_ref(itr->curr_stmt);
	return 0;
}

/**
 * Find next record with lsn <= itr->lsn record.
 * Current position must be at the beginning of serie of records with the
 * same key it terms of direction of iterator (i.e. left for GE, right for LE)
 *
 * If *ret == NULL then EOF, else the tuple is found
 */
static void
vy_mem_iterator_find_lsn(struct vy_mem_iterator *itr, struct vy_stmt **ret)
{
	assert(!vy_mem_tree_iterator_is_invalid(&itr->curr_pos));
	assert(itr->curr_stmt == vy_mem_iterator_curr_stmt(itr));
	*ret = NULL;
	struct key_def *key_def = itr->mem->key_def;
	struct tuple_format *format = itr->mem->format;
	while (itr->curr_stmt->lsn > *itr->vlsn) {
		if (vy_mem_iterator_step(itr) != 0 ||
		    (itr->order == VINYL_EQ &&
		     vy_stmt_compare(itr->key, itr->curr_stmt, format,
				     key_def))) {
			vy_stmt_unref(itr->curr_stmt);
			itr->curr_stmt = NULL;
			return;
		}
	}
	if (itr->order == VINYL_LE || itr->order == VINYL_LT) {
		struct vy_mem_tree_iterator prev_pos = itr->curr_pos;
		vy_mem_tree_iterator_prev(&itr->mem->tree, &prev_pos);

		while (!vy_mem_tree_iterator_is_invalid(&prev_pos)) {
			struct vy_stmt *prev_stmt =
				*vy_mem_tree_iterator_get_elem(&itr->mem->tree,
							       &prev_pos);
			if (prev_stmt->lsn > *itr->vlsn ||
			    vy_stmt_compare(itr->curr_stmt, prev_stmt, format,
					    key_def) != 0)
				break;
			itr->curr_pos = prev_pos;
			vy_stmt_unref(itr->curr_stmt);
			itr->curr_stmt = prev_stmt;
			vy_stmt_ref(itr->curr_stmt);
			vy_mem_tree_iterator_prev(&itr->mem->tree, &prev_pos);
		}
	}
	*ret = itr->curr_stmt;
}

/**
 * Find next (lower, older) record with the same key as current
 *
 * If *ret == NULL then EOF else the tuple is found.
 */
static void
vy_mem_iterator_start(struct vy_mem_iterator *itr, struct vy_stmt **ret)
{
	assert(!itr->search_started);
	itr->search_started = true;
	itr->version = itr->mem->version;
	*ret = NULL;

	struct tree_mem_key tree_key;
	tree_key.stmt = itr->key;
	/* (lsn == INT64_MAX - 1) means that lsn is ignored in comparison */
	tree_key.lsn = INT64_MAX - 1;
	if (vy_stmt_part_count(itr->key, itr->mem->key_def) > 0) {
		if (itr->order == VINYL_EQ) {
			bool exact;
			itr->curr_pos =
				vy_mem_tree_lower_bound(&itr->mem->tree,
							&tree_key, &exact);
			if (!exact)
				return;
		} else if (itr->order == VINYL_LE || itr->order == VINYL_GT) {
			itr->curr_pos =
				vy_mem_tree_upper_bound(&itr->mem->tree,
							&tree_key, NULL);
		} else {
			assert(itr->order == VINYL_GE || itr->order == VINYL_LT);
			itr->curr_pos =
				vy_mem_tree_lower_bound(&itr->mem->tree,
							&tree_key, NULL);
		}
	} else if (itr->order == VINYL_LE) {
		itr->curr_pos = vy_mem_tree_invalid_iterator();
	} else {
		assert(itr->order == VINYL_GE);
		itr->curr_pos = vy_mem_tree_iterator_first(&itr->mem->tree);
	}

	if (itr->order == VINYL_LT || itr->order == VINYL_LE)
		vy_mem_tree_iterator_prev(&itr->mem->tree, &itr->curr_pos);
	if (vy_mem_tree_iterator_is_invalid(&itr->curr_pos))
		return;
	itr->curr_stmt = vy_mem_iterator_curr_stmt(itr);
	vy_stmt_ref(itr->curr_stmt);
	vy_mem_iterator_find_lsn(itr, ret);
}

/**
 * Restores iterator if the mem have been changed
 */
static void
vy_mem_iterator_check_version(struct vy_mem_iterator *itr)
{
	assert(itr->curr_stmt != NULL);
	if (itr->version == itr->mem->version)
		return;
	itr->version = itr->mem->version;
	struct vy_stmt **record =
		vy_mem_tree_iterator_get_elem(&itr->mem->tree, &itr->curr_pos);
	if (record != NULL && *record == itr->curr_stmt)
		return;
	struct tree_mem_key tree_key;
	tree_key.stmt = itr->curr_stmt;
	tree_key.lsn = itr->curr_stmt->lsn;
	bool exact;
	itr->curr_pos = vy_mem_tree_lower_bound(&itr->mem->tree,
						&tree_key, &exact);
	assert(exact);
}

/* }}} vy_mem_iterator support functions */

/* {{{ vy_mem_iterator API implementation */
/* TODO: move to c file and remove static keyword */

/**
 * Open the iterator
 */
static void
vy_mem_iterator_open(struct vy_mem_iterator *itr, struct vy_mem *mem,
		     enum vy_order order, const struct vy_stmt *key,
		     const int64_t *vlsn)
{
	itr->base.iface = &vy_mem_iterator_iface;

	assert(key != NULL);
	itr->mem = mem;

	itr->order = order;
	itr->key = key;
	itr->vlsn = vlsn;
	if (vy_stmt_part_count(key, mem->key_def) == 0) {
		/* NULL key. change itr->order for simplification */
		itr->order = order == VINYL_LT || order == VINYL_LE ?
			     VINYL_LE : VINYL_GE;
	}

	itr->curr_pos = vy_mem_tree_invalid_iterator();
	itr->curr_stmt = NULL;

	itr->search_started = false;
}

/**
 * Find the next record with different key as current and visible lsn
 * @retval 0 success or EOF (*ret == NULL)
 */
static NODISCARD int
vy_mem_iterator_next_key(struct vy_stmt_iterator *vitr, struct vy_stmt *in,
			 struct vy_stmt **ret)
{
	(void)in;
	assert(vitr->iface->next_key == vy_mem_iterator_next_key);
	struct vy_mem_iterator *itr = (struct vy_mem_iterator *) vitr;
	*ret = NULL;

	if (!itr->search_started) {
		vy_mem_iterator_start(itr, ret);
		return 0;
	}
	if (!itr->curr_stmt) /* End of search. */
		return 0;
	assert(!vy_mem_tree_iterator_is_invalid(&itr->curr_pos));
	vy_mem_iterator_check_version(itr);
	assert(itr->curr_stmt == vy_mem_iterator_curr_stmt(itr));
	struct key_def *key_def = itr->mem->key_def;
	struct tuple_format *format = itr->mem->format;

	struct vy_stmt *prev_stmt = itr->curr_stmt;
	do {
		if (vy_mem_iterator_step(itr) != 0) {
			vy_stmt_unref(itr->curr_stmt);
			itr->curr_stmt = NULL;
			return 0;
		}
	} while (vy_stmt_compare(prev_stmt, itr->curr_stmt, format,
				 key_def) == 0);

	if (itr->order == VINYL_EQ &&
	    vy_stmt_compare(itr->key, itr->curr_stmt, format, key_def) != 0) {
		vy_stmt_unref(itr->curr_stmt);
		itr->curr_stmt = NULL;
		return 0;
	}
	vy_mem_iterator_find_lsn(itr, ret);
	return 0;
}

/**
 * Find next (lower, older) record with the same key as current
 * @retval 0 success or EOF (*ret == NULL)
 */
static NODISCARD int
vy_mem_iterator_next_lsn(struct vy_stmt_iterator *vitr, struct vy_stmt *in,
			 struct vy_stmt **ret)
{
	(void)in;
	assert(vitr->iface->next_lsn == vy_mem_iterator_next_lsn);
	struct vy_mem_iterator *itr = (struct vy_mem_iterator *) vitr;
	*ret = NULL;

	if (!itr->search_started) {
		vy_mem_iterator_start(itr, ret);
		return 0;
	}
	if (!itr->curr_stmt) /* End of search. */
		return 0;
	assert(!vy_mem_tree_iterator_is_invalid(&itr->curr_pos));
	vy_mem_iterator_check_version(itr);
	assert(itr->curr_stmt == vy_mem_iterator_curr_stmt(itr));
	struct key_def *key_def = itr->mem->key_def;

	struct vy_mem_tree_iterator next_pos = itr->curr_pos;
	vy_mem_tree_iterator_next(&itr->mem->tree, &next_pos);
	if (vy_mem_tree_iterator_is_invalid(&next_pos))
		return 0; /* EOF */

	struct vy_stmt *next_stmt =
		*vy_mem_tree_iterator_get_elem(&itr->mem->tree, &next_pos);
	if (vy_stmt_compare(itr->curr_stmt, next_stmt, itr->mem->format,
			    key_def) == 0) {
		itr->curr_pos = next_pos;
		vy_stmt_unref(itr->curr_stmt);
		itr->curr_stmt = next_stmt;
		vy_stmt_ref(itr->curr_stmt);
		*ret = itr->curr_stmt;
		return 0;
	}
	return 0;
}

/**
 * Restore the current position (if necessary).
 * @sa struct vy_stmt_iterator comments.
 *
 * @param last_stmt the key the iterator was positioned on
 *
 * @retval 0 nothing changed
 * @retval 1 iterator position was changed
 */
static NODISCARD int
vy_mem_iterator_restore(struct vy_stmt_iterator *vitr,
			const struct vy_stmt *last_stmt, struct vy_stmt **ret)
{
	struct vy_mem_iterator *itr = (struct vy_mem_iterator *) vitr;
	struct key_def *def = itr->mem->key_def;
	struct tuple_format *format = itr->mem->format;
	*ret = NULL;

	if (!itr->search_started) {
		if (last_stmt == NULL) {
			vy_mem_iterator_start(itr, ret);
			return 0;
		}

		/*
		 * Restoration is very similar to first search so we'll use
		 * that.
		 */
		enum vy_order save_order = itr->order;
		const struct vy_stmt *save_key = itr->key;
		if (itr->order == VINYL_GT)
			itr->order = VINYL_GE;
		else if (itr->order == VINYL_LT)
			itr->order = VINYL_LE;
		itr->key = last_stmt;
		struct vy_stmt *next_stmt;
		vy_mem_iterator_start(itr, &next_stmt);
		itr->order = save_order;
		itr->key = save_key;
		if (next_stmt == NULL) /* Search ended. */
			return 0;
		bool position_changed = true;
		if (vy_stmt_compare(next_stmt, last_stmt, format, def) == 0) {
			position_changed = false;
			if (next_stmt->lsn >= last_stmt->lsn) {
				/*
				 * Skip the same stmt to next stmt or older
				 * version.
				 */
				do {
					int rc = vy_mem_iterator_next_lsn(vitr,
								next_stmt,
								&next_stmt);
					if (rc < 0)
						return -1;
					if (next_stmt != NULL)
						continue;
					rc = vy_mem_iterator_next_key(vitr,
								next_stmt,
								&next_stmt);
					if (rc < 0)
						return -1;
					break;
				} while (next_stmt->lsn >= last_stmt->lsn);
				if (next_stmt != NULL)
					position_changed = true;
			}
		} else if (itr->order == VINYL_EQ &&
			   vy_stmt_compare(itr->key, itr->curr_stmt, format,
					   def) != 0) {
			vy_stmt_unref(itr->curr_stmt);
			itr->curr_stmt = NULL;
		}
		*ret = itr->curr_stmt;
		return position_changed;
	}

	if (itr->version == itr->mem->version) {
		*ret = itr->curr_stmt;
		return 0;
	}
	if (last_stmt == NULL || itr->curr_stmt == NULL) {
		itr->version = itr->mem->version;
		struct vy_stmt *was_stmt = itr->curr_stmt;
		itr->search_started = false;
		if (itr->curr_stmt != NULL)
			vy_stmt_unref(itr->curr_stmt);
		itr->curr_stmt = NULL;
		vy_mem_iterator_start(itr, ret);
		return was_stmt != *ret;
	}

	vy_mem_iterator_check_version(itr);
	struct vy_mem_tree_iterator pos = itr->curr_pos;
	int rc = 0;
	if (itr->order == VINYL_GE || itr->order == VINYL_GT ||
	    itr->order == VINYL_EQ) {
		while (true) {
			vy_mem_tree_iterator_prev(&itr->mem->tree, &pos);
			if (vy_mem_tree_iterator_is_invalid(&pos))
				break;
			struct vy_stmt *t;
			t = *vy_mem_tree_iterator_get_elem(&itr->mem->tree,
							   &pos);
			int cmp;
			cmp = vy_stmt_compare(t, last_stmt, format, def);
			if (cmp < 0 || (cmp == 0 && t->lsn >= last_stmt->lsn))
				break;
			if (t->lsn <= *itr->vlsn) {
				itr->curr_pos = pos;
				vy_stmt_unref(itr->curr_stmt);
				itr->curr_stmt = t;
				vy_stmt_ref(itr->curr_stmt);
				rc = 1;
			}
		}
		*ret = itr->curr_stmt;
		return rc;
	}
	assert(itr->order == VINYL_LE || itr->order == VINYL_LT);
	int cmp;
	cmp = vy_stmt_compare(itr->curr_stmt, last_stmt, format, def);
	int64_t break_lsn = cmp == 0 ? last_stmt->lsn : *itr->vlsn + 1;
	while (true) {
		vy_mem_tree_iterator_prev(&itr->mem->tree, &pos);
		if (vy_mem_tree_iterator_is_invalid(&pos))
			break;
		struct vy_stmt *t =
			*vy_mem_tree_iterator_get_elem(&itr->mem->tree, &pos);
		int cmp;
		cmp = vy_stmt_compare(t, itr->curr_stmt, format, def);
		assert(cmp <= 0);
		if (cmp < 0 || t->lsn >= break_lsn)
			break;
		itr->curr_pos = pos;
		vy_stmt_unref(itr->curr_stmt);
		itr->curr_stmt = t;
		vy_stmt_ref(itr->curr_stmt);
		rc = 1;
	}
	*ret = itr->curr_stmt;
	return rc;
}

/**
 * Close an iterator and free all resources
 */
static void
vy_mem_iterator_close(struct vy_stmt_iterator *vitr)
{
	assert(vitr->iface->close == vy_mem_iterator_close);
	struct vy_mem_iterator *itr = (struct vy_mem_iterator *) vitr;
	if (itr->curr_stmt != NULL)
		vy_stmt_unref(itr->curr_stmt);
	TRASH(itr);
}

static struct vy_stmt_iterator_iface vy_mem_iterator_iface = {
	.next_key = vy_mem_iterator_next_key,
	.next_lsn = vy_mem_iterator_next_lsn,
	.restore = vy_mem_iterator_restore,
	.close = vy_mem_iterator_close
};

/* }}} vy_mem_iterator API implementation */

/* {{{ Iterator over transaction writes : forward declaration */

/**
 * Return statements from the write set of the current
 * transactions.
 *
 * @sa vy_run_iterator, vy_mem_iterator, with which
 * this iterator shares the interface.
 */
struct vy_txw_iterator {
	/** Parent class, must be the first member */
	struct vy_stmt_iterator base;

	struct vy_index *index;
	struct vy_tx *tx;

	/* Search options */
	/**
	 * Order, that specifies direction, start position and stop criteria
	 * if key == NULL: GT and EQ are changed to GE, LT to LE for beauty.
	 */
	enum vy_order order;
	/* Search key data in terms of vinyl, vy_stmt_compare_raw argument */
	const struct vy_stmt *key;

	/* Last version of vy_tx */
	uint32_t version;
	/* Current pos in txw tree */
	struct txv *curr_txv;
	/* Is false until first .._get ot .._next_.. method is called */
	bool search_started;
};

static void
vy_txw_iterator_open(struct vy_txw_iterator *itr,
		     struct vy_index *index, struct vy_tx *tx,
		     enum vy_order order, const struct vy_stmt *key);

static void
vy_txw_iterator_close(struct vy_stmt_iterator *vitr);

/* }}} Iterator over transaction writes : forward declaration */

/* {{{ Iterator over transaction writes : implementation */

/** Vtable for vy_stmt_iterator - declared below */
static struct vy_stmt_iterator_iface vy_txw_iterator_iface;

/* Open the iterator */
static void
vy_txw_iterator_open(struct vy_txw_iterator *itr,
		     struct vy_index *index, struct vy_tx *tx,
		     enum vy_order order, const struct vy_stmt *key)
{
	itr->base.iface = &vy_txw_iterator_iface;

	itr->index = index;
	itr->tx = tx;

	itr->order = order;
	if (vy_stmt_part_count(key, index->key_def) == 0) {
		/* NULL key. change itr->order for simplification */
		itr->order = order == VINYL_LT || order == VINYL_LE ?
			     VINYL_LE : VINYL_GE;
	}
	itr->key = key;

	itr->version = UINT32_MAX;
	itr->curr_txv = NULL;
	itr->search_started = false;
}

/**
 * Find position in write set of transaction. Used once in first call of
 *  get/next.
 */
static void
vy_txw_iterator_start(struct vy_txw_iterator *itr, struct vy_stmt **ret)
{
	*ret = NULL;
	itr->search_started = true;
	itr->version = itr->tx->write_set_version;
	itr->curr_txv = NULL;
	struct write_set_key key = { itr->index, itr->key };
	struct txv *txv;
	struct key_def *key_def = itr->index->key_def;
	struct tuple_format *format = itr->index->format;
	if (vy_stmt_part_count(itr->key, key_def) > 0) {
		if (itr->order == VINYL_EQ)
			txv = write_set_search(&itr->tx->write_set, &key);
		else if (itr->order == VINYL_GE || itr->order == VINYL_GT)
			txv = write_set_nsearch(&itr->tx->write_set, &key);
		else
			txv = write_set_psearch(&itr->tx->write_set, &key);
		if (txv == NULL || txv->index != itr->index)
			return;
		if (vy_stmt_compare(itr->key, txv->stmt, format,
				    key_def) == 0) {
			while (true) {
				struct txv *next;
				if (itr->order == VINYL_LE ||
				    itr->order == VINYL_GT)
					next = write_set_next(&itr->tx->write_set, txv);
				else
					next = write_set_prev(&itr->tx->write_set, txv);
				if (next == NULL || next->index != itr->index)
					break;
				if (vy_stmt_compare(itr->key, next->stmt,
						    format, key_def) != 0)
					break;
				txv = next;
			}
			if (itr->order == VINYL_GT)
				txv = write_set_next(&itr->tx->write_set, txv);
			else if (itr->order == VINYL_LT)
				txv = write_set_prev(&itr->tx->write_set, txv);
		}
	} else if (itr->order == VINYL_LE) {
		key.index = (struct vy_index *)((uintptr_t)key.index + 1);
		txv = write_set_psearch(&itr->tx->write_set, &key);
	} else {
		assert(itr->order == VINYL_GE);
		txv = write_set_nsearch(&itr->tx->write_set, &key);
	}
	if (txv == NULL || txv->index != itr->index)
		return;
	itr->curr_txv = txv;
	*ret = txv->stmt;
	return;
}

/**
 * Move to next stmt
 * @retval 0 success or EOF (*ret == NULL)
 */
static NODISCARD int
vy_txw_iterator_next_key(struct vy_stmt_iterator *vitr, struct vy_stmt *in,
			 struct vy_stmt **ret)
{
	(void)in;
	assert(vitr->iface->next_key == vy_txw_iterator_next_key);
	struct vy_txw_iterator *itr = (struct vy_txw_iterator *) vitr;
	*ret = NULL;

	if (!itr->search_started) {
		vy_txw_iterator_start(itr, ret);
		return 0;
	}
	itr->version = itr->tx->write_set_version;
	if (itr->curr_txv == NULL)
		return 0;
	if (itr->order == VINYL_LE || itr->order == VINYL_LT)
		itr->curr_txv = write_set_prev(&itr->tx->write_set, itr->curr_txv);
	else
		itr->curr_txv = write_set_next(&itr->tx->write_set, itr->curr_txv);
	if (itr->curr_txv != NULL && itr->curr_txv->index != itr->index)
		itr->curr_txv = NULL;
	if (itr->curr_txv != NULL && itr->order == VINYL_EQ &&
	    vy_stmt_compare(itr->key, itr->curr_txv->stmt, itr->index->format,
	    		    itr->index->key_def) != 0)
		itr->curr_txv = NULL;
	if (itr->curr_txv != NULL)
		*ret = itr->curr_txv->stmt;
	return 0;
}

/**
 * Function for compatibility with run/mem iterators.
 * @retval 0 EOF always
 */
static NODISCARD int
vy_txw_iterator_next_lsn(struct vy_stmt_iterator *vitr, struct vy_stmt *in,
			 struct vy_stmt **ret)
{
	assert(vitr->iface->next_lsn == vy_txw_iterator_next_lsn);
	(void)vitr;
	(void)in;
	*ret = NULL;
	return 0;
}

/**
 * Restore iterator position after some changes in write set. Iterator
 *  position is placed to the next position after last_stmt.
 * @sa struct vy_stmt_iterator comments.
 *
 * Can restore iterator that was out of data previously
 * @retval 0 nothing significant was happend and itr position left the same
 * @retval 1 iterator restored and position changed
 */
static int
vy_txw_iterator_restore(struct vy_stmt_iterator *vitr,
			const struct vy_stmt *last_stmt, struct vy_stmt **ret)
{
	assert(vitr->iface->restore == vy_txw_iterator_restore);
	struct vy_txw_iterator *itr = (struct vy_txw_iterator *) vitr;
	*ret = NULL;

	if (!itr->search_started && last_stmt == NULL) {
		vy_txw_iterator_start(itr, ret);
		return 0;
	}
	if (last_stmt == NULL || itr->version == itr->tx->write_set_version) {
		if (itr->curr_txv)
			*ret = itr->curr_txv->stmt;
		return 0;
	}

	itr->search_started = true;
	itr->version = itr->tx->write_set_version;
	struct write_set_key key = { itr->index, last_stmt };
	struct vy_stmt *was_stmt = itr->curr_txv != NULL ?
				     itr->curr_txv->stmt : NULL;
	itr->curr_txv = NULL;
	struct txv *txv;
	struct key_def *def = itr->index->key_def;
	struct tuple_format *format = itr->index->format;
	if (itr->order == VINYL_LE || itr->order == VINYL_LT)
		txv = write_set_psearch(&itr->tx->write_set, &key);
	else
		txv = write_set_nsearch(&itr->tx->write_set, &key);
	if (txv != NULL && txv->index == itr->index &&
	    vy_stmt_compare(txv->stmt, last_stmt, format, def) == 0) {
		if (itr->order == VINYL_LE || itr->order == VINYL_LT)
			txv = write_set_prev(&itr->tx->write_set, txv);
		else
			txv = write_set_next(&itr->tx->write_set, txv);
	}
	if (txv != NULL && txv->index == itr->index && itr->order == VINYL_EQ &&
	    vy_stmt_compare(itr->key, txv->stmt, format, def) != 0)
		txv = NULL;
	if (txv == NULL || txv->index != itr->index) {
		assert(was_stmt == NULL);
		return 0;
	}
	itr->curr_txv = txv;
	*ret = txv->stmt;
	return txv->stmt != was_stmt;
}

/**
 * Close the iterator
 */
static void
vy_txw_iterator_close(struct vy_stmt_iterator *vitr)
{
	assert(vitr->iface->close == vy_txw_iterator_close);
	struct vy_txw_iterator *itr = (struct vy_txw_iterator *) vitr;
	(void)itr; /* suppress warn if NDEBUG */
	TRASH(itr);
}

static struct vy_stmt_iterator_iface vy_txw_iterator_iface = {
	.next_key = vy_txw_iterator_next_key,
	.next_lsn = vy_txw_iterator_next_lsn,
	.restore = vy_txw_iterator_restore,
	.close = vy_txw_iterator_close
};

/* }}} Iterator over transaction writes : implementation */

/* {{{ Merge iterator */

/**
 * Merge source, support structure for vy_merge_iterator
 * Contains source iterator, additional properties and merge state
 */
struct vy_merge_src {
	/** Source iterator */
	union {
		struct vy_run_iterator run_iterator;
		struct vy_mem_iterator mem_iterator;
		struct vy_txw_iterator txw_iterator;
		struct vy_stmt_iterator iterator;
	};
	/** Source can change during merge iteration */
	bool is_mutable;
	/** Source belongs to a range (@sa vy_merge_iterator comments). */
	bool belong_range;
	/**
	 * All sources with the same front_id as in struct
	 * vy_merge_iterator are on the same key of current output
	 * stmt (optimization)
	 */
	uint32_t front_id;
	struct vy_stmt *stmt;
};

/**
 * Open the iterator
 */
static void
vy_merge_iterator_open(struct vy_merge_iterator *itr, struct vy_index *index,
		       enum vy_order order, const struct vy_stmt *key)
{
	assert(key != NULL);
	itr->index = index;
	itr->index_version = 0;
	itr->curr_range = NULL;
	itr->range_version = 0;
	itr->key = key;
	itr->order = order;
	itr->src = NULL;
	itr->src_count = 0;
	itr->src_capacity = 0;
	itr->src = NULL;
	itr->curr_src = UINT32_MAX;
	itr->front_id = 1;
	itr->mutable_start = 0;
	itr->mutable_end = 0;
	itr->curr_stmt = NULL;
	struct key_def *def = index->key_def;
	itr->unique_optimization =
		(order == VINYL_EQ || order == VINYL_GE || order == VINYL_LE) &&
		vy_stmt_part_count(key, def) >= def->part_count;
	itr->is_in_uniq_opt = false;
	itr->search_started = false;
	itr->range_ended = false;
}

/**
 * Close the iteator and free resources
 */
static void
vy_merge_iterator_close(struct vy_merge_iterator *itr)
{
	if (itr->curr_stmt != NULL) {
		vy_stmt_unref(itr->curr_stmt);
		itr->curr_stmt = NULL;
	}
	for (size_t i = 0; i < itr->src_count; i++)
		itr->src[i].iterator.iface->close(&itr->src[i].iterator);
	free(itr->src);
	itr->src_count = 0;
	itr->src_capacity = 0;
	itr->src = NULL;
	itr->curr_range = NULL;
	itr->range_version = 0;
	itr->index = NULL;
	itr->index_version = 0;
}

/**
 * Extend internal source array capacity to fit capacity sources.
 * Not necessary to call is but calling it allows to optimize internal memory
 * allocation
 */
static NODISCARD int
vy_merge_iterator_reserve(struct vy_merge_iterator *itr, uint32_t capacity)
{
	if (itr->src_capacity >= capacity)
		return 0;
	struct vy_merge_src *new_src = calloc(capacity, sizeof(*new_src));
	if (new_src == NULL) {
		diag_set(OutOfMemory, capacity * sizeof(*new_src),
			 "calloc", "new_src");
		return -1;
	}
	if (itr->src_count > 0) {
		memcpy(new_src, itr->src, itr->src_count * sizeof(*new_src));
		free(itr->src);
	}
	itr->src = new_src;
	itr->src_capacity = capacity;
	return 0;
}

/**
 * Add another source to merge iterator. Must be called before actual
 * iteration start and must not be called after.
 * See necessary order of adding requirements in struct vy_merge_iterator
 * comments.
 * The resulting vy_stmt_iterator must be properly initialized before merge
 * iteration start.
 * param is_mutable - Source can change during merge iteration
 * param belong_range - Source belongs to a range (see vy_merge_iterator comments)
 */
static struct vy_merge_src *
vy_merge_iterator_add(struct vy_merge_iterator *itr,
		      bool is_mutable, bool belong_range)
{
	assert(!itr->search_started);
	if (itr->src_count == itr->src_capacity) {
		if (vy_merge_iterator_reserve(itr, itr->src_count + 1) != 0)
			return NULL;
	}
	if (is_mutable) {
		if (itr->mutable_start == itr->mutable_end)
			itr->mutable_start = itr->src_count;
		itr->mutable_end = itr->src_count + 1;
	}
	itr->src[itr->src_count].front_id = 0;
	struct vy_merge_src *src = &itr->src[itr->src_count++];
	src->is_mutable = is_mutable;
	src->belong_range = belong_range;
	return src;
}

/*
 * Enable version checking.
 */
static void
vy_merge_iterator_set_version(struct vy_merge_iterator *itr,
			      struct vy_range *range)
{
	itr->curr_range = range;
	itr->range_version = range != NULL ? range->version : 0;
	itr->index_version = itr->index->version;
}

/*
 * Try to restore position of merge iterator
 * @retval 0	if position did not change (iterator started)
 * @retval -2	iterator is no more valid
 */
static NODISCARD int
vy_merge_iterator_check_version(struct vy_merge_iterator *itr)
{
	if (!itr->index_version)
		return 0; /* version checking is off */

	assert(itr->curr_range != NULL);
	if (itr->index_version == itr->index->version &&
	    itr->curr_range->version == itr->range_version)
		return 0;

	return -2; /* iterator is not valid anymore */
}

/**
 * Move all source iterating positioned to equal to current stmt (previous
 * result of get) to the next position
 * return 0 : OK
 * return -1 : read error
 * return -2 : iterator is not valid anymore
 */
static NODISCARD int
vy_merge_iterator_propagate(struct vy_merge_iterator *itr)
{
	for (uint32_t i = 0; i < itr->src_count; i++) {
		if (vy_merge_iterator_check_version(itr))
			return -2;
		struct vy_merge_src *src = &itr->src[i];
		if (src->front_id != itr->front_id)
			continue;
		int rc = src->iterator.iface->next_key(&itr->src[i].iterator,
						       itr->curr_stmt,
						       &itr->src[i].stmt);
		if (rc != 0)
			return rc;
	}
	itr->front_id++;
	if (vy_merge_iterator_check_version(itr))
		return -2;
	return 0;
}

/**
 * Same as vy_merge_iterator_locate but optimized for first get in unique
 * index with will key given. See vy_merge_iterator::unique_optimization
 * member comment
 *
 * @retval 0 success or EOF (*ret == NULL)
 * @retval -1 error
 * @retval -2 invalid iterator
 */
static NODISCARD int
vy_merge_iterator_locate_uniq_opt(struct vy_merge_iterator *itr,
				  struct vy_stmt **ret)
{
	assert(itr->src_count);
	*ret = NULL;
	itr->range_ended = false;
	itr->search_started = true;
	itr->unique_optimization = false;
	struct vy_stmt *min_stmt;
	int order = (itr->order == VINYL_LE || itr->order == VINYL_LT ?
		     -1 : 1);
restart:
	itr->is_in_uniq_opt = false;
	min_stmt = NULL;
	itr->curr_src = UINT32_MAX;
	struct key_def *def = itr->index->key_def;
	struct tuple_format *format = itr->index->format;
	for (uint32_t i = 0; i < itr->src_count; i++) {
		if (vy_merge_iterator_check_version(itr))
			return -2;
		struct vy_merge_src *src = &itr->src[i];
		struct vy_stmt_iterator *sub_itr = &src->iterator;
		struct vy_stmt *t;
		/*
		 * If the tuple of the current source is not set then
		 * either EOF reached or the source iterator is not started.
		 * In the second case start it by the first call of next_key.
		 */
		if (src->stmt == NULL) {
			int rc;
			rc = sub_itr->iface->next_key(sub_itr, itr->curr_stmt,
						      &src->stmt);
			if (rc != 0)
				return rc;
		}
		t = src->stmt;
		if (t == NULL)
			continue;
		if (vy_stmt_compare(itr->key, t, format, def) == 0) {
			src->front_id = ++itr->front_id;
			min_stmt = t;
			itr->curr_src = i;
			itr->is_in_uniq_opt = true;
			break;
		}
		int cmp = min_stmt == NULL ? -1 :
			  order * vy_stmt_compare(t, min_stmt, format, def);
		if (cmp == 0) {
			src->front_id = itr->front_id;
		} else if (cmp < 0) {
			src->front_id = ++itr->front_id;
			min_stmt = t;
			itr->curr_src = i;
		}
	}
	bool must_restart = false;
	for (uint32_t i = itr->mutable_start; i < itr->mutable_end; i++) {
		if (vy_merge_iterator_check_version(itr))
			return -2;
		struct vy_stmt_iterator *sub_itr = &itr->src[i].iterator;
		int rc = sub_itr->iface->restore(sub_itr, NULL, &itr->src[i].stmt);
		if (rc < 0)
			return rc;
		if (rc > 0)
			must_restart = true;
	}
	if (must_restart)
		goto restart;
	if (itr->curr_stmt != NULL)
		vy_stmt_unref(itr->curr_stmt);
	itr->curr_stmt = min_stmt;
	if (itr->curr_stmt != NULL)
		vy_stmt_ref(itr->curr_stmt);
	*ret = min_stmt;
	if (vy_merge_iterator_check_version(itr))
		return -2;
	return 0;
}

/**
 * Find minimal stmt from all the sources, mark all sources with stmt equal
 * to the minimum with specific front_id equal to itr->front_id.
 * Guaranteed that all other sources will have different front_id.
 *
 * @retval 0 : success or EOF
 * @retval -1 : read error
 * @retval -2 : iterator is not valid anymore
 */
static NODISCARD int
vy_merge_iterator_locate(struct vy_merge_iterator *itr,
			 struct vy_stmt **ret)
{
	*ret = NULL;
	if (itr->src_count == 0)
		return 0;
	if (itr->unique_optimization)
		return vy_merge_iterator_locate_uniq_opt(itr, ret);
	itr->search_started = true;
	struct vy_stmt *min_stmt = NULL;
	itr->curr_src = UINT32_MAX;
	itr->range_ended = true;
	int order = (itr->order == VINYL_LE || itr->order == VINYL_LT ?
		     -1 : 1);
	for (uint32_t i = itr->src_count; i--;) {
		if (vy_merge_iterator_check_version(itr))
			return -2;
		struct vy_merge_src *src = &itr->src[i];
		struct vy_stmt_iterator *sub_itr = &src->iterator;
		struct vy_stmt *t;
		int rc = 0;
		if (src->is_mutable) {
			rc = sub_itr->iface->restore(sub_itr, itr->curr_stmt,
						     &src->stmt);
			if (rc < 0)
				return rc;
			rc = 0;
			if (vy_merge_iterator_check_version(itr))
				return -2;
		} else if (src->stmt == NULL) {
			rc = sub_itr->iface->next_key(sub_itr, itr->curr_stmt,
						      &src->stmt);
		}
		if (rc != 0)
			return rc;
		t = src->stmt;
		if (t == NULL)
			continue;
		itr->range_ended = itr->range_ended && !src->belong_range;
		int cmp = min_stmt == NULL ? -1 :
			order * vy_stmt_compare(t, min_stmt, itr->index->format,
						itr->index->key_def);
		if (cmp <= 0) {
			itr->front_id += cmp < 0;
			src->front_id = itr->front_id;
			min_stmt = t;
			itr->curr_src = i;
		}
	}
	if (itr->curr_stmt != NULL)
		vy_stmt_unref(itr->curr_stmt);
	itr->curr_stmt = min_stmt;
	if (itr->curr_stmt != NULL)
		vy_stmt_ref(itr->curr_stmt);
	*ret = min_stmt;
	if (vy_merge_iterator_check_version(itr))
		return -2;
	return 0;
}

/**
 * Iterate to the next key
 * @retval 0 success or EOF (*ret == NULL)
 * @retval -1 read error
 * @retval -2 iterator is not valid anymore
 */
static NODISCARD int
vy_merge_iterator_next_key(struct vy_merge_iterator *itr, struct vy_stmt *in,
			   struct vy_stmt **ret)
{
	(void)in;
	int rc;
	*ret = NULL;
	if (!itr->search_started)
		return vy_merge_iterator_locate(itr, ret);
	if (itr->is_in_uniq_opt) {
		itr->is_in_uniq_opt = false;
		rc = vy_merge_iterator_locate(itr, ret);
		if (rc != 0)
			return rc;
	}
	rc = vy_merge_iterator_propagate(itr);
	if (rc != 0)
		return rc;
	return vy_merge_iterator_locate(itr, ret);
}

/**
 * Iterate to the next (elder) version of the same key
 * @retval 0 success or EOF (*ret == NULL)
 * @retval -1 read error
 * @retval -2 iterator is not valid anymore
 */
static NODISCARD int
vy_merge_iterator_next_lsn(struct vy_merge_iterator *itr, struct vy_stmt *in,
			   struct vy_stmt **ret)
{
	(void)in;
	int rc;
	*ret = NULL;
	if (!itr->search_started)
		return vy_merge_iterator_locate(itr, ret);
	if (itr->curr_src == UINT32_MAX)
		return 0;
	struct vy_stmt_iterator *sub_itr = &itr->src[itr->curr_src].iterator;
	rc = sub_itr->iface->next_lsn(sub_itr, itr->curr_stmt,
				      &itr->src[itr->curr_src].stmt);
	if (rc != 0) {
		return rc;
	} else if (itr->src[itr->curr_src].stmt) {
		if (vy_merge_iterator_check_version(itr))
			return -2;
		if (itr->curr_stmt != NULL)
			vy_stmt_unref(itr->curr_stmt);
		itr->curr_stmt = itr->src[itr->curr_src].stmt;
		vy_stmt_ref(itr->curr_stmt);
		*ret = itr->curr_stmt;
		return 0;
	}
	for (uint32_t i = itr->curr_src + 1; i < itr->src_count; i++) {
		if (vy_merge_iterator_check_version(itr))
			return -2;
		if (itr->is_in_uniq_opt) {
			sub_itr = &itr->src[i].iterator;
			struct vy_stmt *t;
			t = itr->src[i].stmt;
			if (t == NULL) {
				rc = sub_itr->iface->next_lsn(sub_itr, itr->curr_stmt,
							      &itr->src[i].stmt);
				if (rc != 0)
					return rc;
				if (itr->src[i].stmt == NULL)
					continue;
				t = itr->src[i].stmt;
			}
			if (vy_stmt_compare(itr->key, t, itr->index->format,
					    itr->index->key_def) == 0) {
				itr->src[i].front_id = itr->front_id;
				itr->curr_src = i;
				if (itr->curr_stmt != NULL)
					vy_stmt_unref(itr->curr_stmt);
				itr->curr_stmt = t;
				vy_stmt_ref(t);
				*ret = t;
				return 0;
			}

		} else if (itr->src[i].front_id == itr->front_id) {
			sub_itr = &itr->src[i].iterator;
			itr->curr_src = i;
			if (itr->curr_stmt != NULL) {
				vy_stmt_unref(itr->curr_stmt);
				itr->curr_stmt = NULL;
			}
			itr->curr_stmt = itr->src[i].stmt;
			vy_stmt_ref(itr->curr_stmt);
			*ret = itr->curr_stmt;
			return 0;
		}
	}
	itr->is_in_uniq_opt = false;
	return 0;
}

/**
 * Squash in the single statement all rest statements of current key
 * starting from the current statement.
 *
 * @retval 0 success or EOF (*ret == NULL)
 * @retval -1 error
 * @retval -2 invalid iterator
 */
static NODISCARD int
vy_merge_iterator_squash_upsert(struct vy_merge_iterator *itr,
				struct vy_stmt *in,
				struct vy_stmt **ret,
				bool suppress_error)
{
	*ret = NULL;
	struct vy_stmt *t = itr->curr_stmt;
	struct key_def *def = itr->index->key_def;
	struct tuple_format *format = itr->index->format;
	if (t == NULL)
		return 0;
	vy_stmt_ref(t);
	while (t->type == IPROTO_UPSERT) {
		struct vy_stmt *next;
		int rc = vy_merge_iterator_next_lsn(itr, in, &next);
		if (rc != 0) {
			vy_stmt_unref(t);
			return rc;
		}
		if (next == NULL)
			break;
		struct vy_stmt *applied;
		applied = vy_apply_upsert(t, next, def, format, suppress_error);
		vy_stmt_unref(t);
		if (applied == NULL)
			return -1;
		t = applied;
	}
	*ret = t;
	return 0;
}

/**
 * Restore the position of merge iterator after the given key
 * and according to the initial retrieval order.
 */
static NODISCARD int
vy_merge_iterator_restore(struct vy_merge_iterator *itr,
			  const struct vy_stmt *last_stmt)
{
	itr->unique_optimization = false;
	itr->is_in_uniq_opt = false;
	int result = 0;
	for (uint32_t i = 0; i < itr->src_count; i++) {
		struct vy_stmt_iterator *sub_itr = &itr->src[i].iterator;
		int rc = sub_itr->iface->restore(sub_itr, last_stmt,
						 &itr->src[i].stmt);
		if (rc < 0)
			return rc;
		result = result || rc;
	}
	return result;
}

/* }}} Merge iterator */

/* {{{ Write iterator */

/**
 * Iterate over an in-memory index when writing it to disk (dump)
 * or over a series of sorted runs on disk to create a new sorted
 * run (compaction).
 *
 * Use merge iterator to order the output and filter out
 * too old statements (older than the oldest active read view).
 *
 * Squash multiple UPSERT statements over the same key into one,
 * if possible.
 *
 * Background
 * ----------
 * Vinyl provides support for consistent read views. The oldest
 * active read view is maintained in the transaction manager.
 * To support it, when dumping or compacting statements on disk,
 * older versions need to be preserved, and versions outside
 * any active read view garbage collected. This task is handled
 * by the write iterator.
 *
 * Filtering
 * ---------
 * Let's call each transaction consistent read view LSN vlsn.
 *
 *	oldest_vlsn = MIN(vlsn) over all active transactions
 *
 * Thus to preserve relevant data for every key and purge old
 * versions, the iterator works as follows:
 *
 *      If statement lsn is greater than oldest vlsn, the
 *      statement is preserved.
 *
 *      Otherwise, if statement type is REPLACE/DELETE, then
 *      it's returned, and the iterator can proceed to the
 *      next key: the readers do not need the history.
 *
 *      Otherwise, the statement is UPSERT, and in order
 *      to restore the original tuple from UPSERT the reader
 *      does need the history: they need to look for an older
 *      statement to which the UPSERT can be applied to get
 *      a tuple. This older statement can be UPSERT as well,
 *      and so on.
 *	In other words, of statement type is UPSERT, the reader
 *	needs a range of statements from the youngest statement
 *	with lsn <= vlsn to the youngest non-UPSERT statement
 *	with lsn <= vlsn, borders included.
 *
 *	All other versions of this key can be skipped, and hence
 *	garbage collected.
 *
 * Squashing and garbage collection
 * --------------------------------
 * Filtering and garbage collection, performed by write iterator,
 * must have no effect on read views of active transactions:
 * they should read the same data as before.
 *
 * On the other hand, old version should be deleted as soon as possible;
 * multiple UPSERTs could be merged together to take up less
 * space, or substituted with REPLACE.
 *
 * Here's how it's done:
 *
 *
 *	1) Every statement with lsn greater than oldest vlsn is preserved
 *	in the output, since there could be an active transaction
 *	that needs it.
 *
 *	2) For all statements with lsn <= oldest_vlsn, only a single
 *	resultant statement is returned. Here's how.
 *
 *	2.1) If the youngest statement with lsn <= oldest _vlsn is a
 *	REPLACE/DELETE, it becomes the resultant statement.
 *
 *	2.2) Otherwise, it as an UPSERT. Then we must iterate over
 *	all older LSNs for this key until we find a REPLACE/DELETE
 *	or exhaust all input streams for this key.
 *
 *	If the older lsn is a yet another UPSERT, two upserts are
 *	squashed together into one. Otherwise we found an
 *	REPLACE/DELETE, so apply all preceding UPSERTs to it and
 *	get the resultant statement.
 *
 * There is an extra twist to this algorithm, used when performing
 * compaction of the last LSM level (i.e. merging all existing
 * runs into one). The last level does not need to store DELETEs.
 * Thus we can:
 * 1) Completely skip the resultant statement from output if it's
 *    a DELETE.
 *     ┃      ...      ┃       ┃     ...      ┃
 *     ┃               ┃       ┃              ┃    ↑
 *     ┣━ oldest vlsn ━┫   =   ┣━ oldest lsn ━┫    ↑ lsn
 *     ┃               ┃       ┗━━━━━━━━━━━━━━┛    ↑
 *     ┃    DELETE     ┃
 *     ┃      ...      ┃
 * 2) Replace an accumulated resultant UPSERT with an appropriate
 *    REPLACE.
 *     ┃      ...      ┃       ┃     ...      ┃
 *     ┃     UPSERT    ┃       ┃   REPLACE    ┃    ↑
 *     ┃               ┃       ┃              ┃    ↑
 *     ┣━ oldest vlsn ━┫   =   ┣━ oldest lsn ━┫    ↑ lsn
 *     ┃               ┃       ┗━━━━━━━━━━━━━━┛    ↑
 *     ┃    DELETE     ┃
 *     ┃      ...      ┃
 */
struct vy_write_iterator {
	struct vy_index *index;
	/* The minimal VLSN among all active transactions */
	int64_t oldest_vlsn;
	/* There are is no level older than the one we're writing to. */
	bool is_last_level;
	/* On the next iteration we must move to the next key */
	bool goto_next_key;
	struct vy_stmt *key;
	struct vy_stmt *tmp_stmt;
	struct vy_merge_iterator mi;
};

/*
 * Open an empty write iterator. To add sources to the iterator
 * use vy_write_iterator_add_* functions
 */
static void
vy_write_iterator_open(struct vy_write_iterator *wi, struct vy_index *index,
		       bool is_last_level, int64_t oldest_vlsn)
{
	wi->index = index;
	wi->oldest_vlsn = oldest_vlsn;
	wi->is_last_level = is_last_level;
	wi->goto_next_key = false;
	wi->key = vy_stmt_new_select(NULL, 0);
	vy_merge_iterator_open(&wi->mi, index, VINYL_GE, wi->key);
}

static struct vy_write_iterator *
vy_write_iterator_new(struct vy_index *index, bool is_last_level,
		      int64_t oldest_vlsn)
{
	struct vy_write_iterator *wi = calloc(1, sizeof(*wi));
	if (wi == NULL) {
		diag_set(OutOfMemory, sizeof(*wi), "calloc", "wi");
		return NULL;
	}
	vy_write_iterator_open(wi, index, is_last_level, oldest_vlsn);
	return wi;
}

static NODISCARD int
vy_write_iterator_add_run(struct vy_write_iterator *wi, struct vy_range *range)
{
	for (struct vy_run *run = range->run; run != NULL; run = run->next) {
		struct vy_merge_src *src;
		src = vy_merge_iterator_add(&wi->mi, false, false);
		if (src == NULL)
			return -1;
		static const int64_t vlsn = INT64_MAX;
		vy_run_iterator_open(&src->run_iterator, range, run,
				     VINYL_GE, wi->key, &vlsn);
	}
	return 0;
}

static NODISCARD int
vy_write_iterator_add_mem(struct vy_write_iterator *wi, struct vy_mem *mem)
{
	for (; mem != NULL; mem = mem->next) {
		struct vy_merge_src *src;
		src = vy_merge_iterator_add(&wi->mi, false, false);
		if (src == NULL)
			return -1;
		static const int64_t vlsn = INT64_MAX;
		vy_mem_iterator_open(&src->mem_iterator, mem,
				     VINYL_GE, wi->key, &vlsn);
	}
	return 0;
}

/**
 * The write iterator can return multiple LSNs for the same
 * key, thus next() will automatically switch to the next
 * key when it's appropriate.
 *
 * The user of the write iterator simply expects a stream
 * of statements to write to the output.
 */
static NODISCARD int
vy_write_iterator_next(struct vy_write_iterator *wi, struct vy_stmt **ret)
{
	/*
	 * Nullify the result stmt. If the next stmt is not
	 * found, this is a marker of the end of the stream.
	 */
	*ret = NULL;
	/*
	 * The write iterator guarantees that the returned stmt
	 * is alive until the next invocation of next(). If the
	 * returned stmt is obtained from the merge iterator,
	 * this guarantee is fulfilled by the merge iterator
	 * itself. If the write iterator creates the returned
	 * stmt, e.g. by squashing a bunch of upserts, then
	 * it must dereference the created stmt here.
	 */
	if (wi->tmp_stmt)
		vy_stmt_unref(wi->tmp_stmt);
	wi->tmp_stmt = NULL;
	struct vy_merge_iterator *mi = &wi->mi;
	struct vy_stmt *stmt = NULL;
	struct key_def *def = wi->index->key_def;
	struct tuple_format *format = wi->index->format;
	/* @sa vy_write_iterator declaration for the algorithm description. */
	while (true) {
		if (wi->goto_next_key) {
			wi->goto_next_key = false;
			if (vy_merge_iterator_next_key(mi, NULL, &stmt))
				return -1;
		} else {
			if (vy_merge_iterator_next_lsn(mi, NULL, &stmt))
				return -1;
			if (stmt == NULL &&
			    vy_merge_iterator_next_key(mi, NULL, &stmt))
				return -1;
		}
		if (stmt == NULL)
			return 0;
		if (stmt->lsn > wi->oldest_vlsn)
			break; /* Save the current stmt as the result. */
		wi->goto_next_key = true;
		if (stmt->type == IPROTO_DELETE && wi->is_last_level)
			continue; /* Skip unnecessary DELETE */
		if (stmt->type == IPROTO_REPLACE ||
		    stmt->type == IPROTO_DELETE)
			break; /* It's the resulting statement */

		/* Squash upserts */
		assert(stmt->type == IPROTO_UPSERT);
		if (vy_merge_iterator_squash_upsert(mi, NULL, &stmt, false)) {
			vy_stmt_unref(stmt);
			return -1;
		}
		if (stmt->type == IPROTO_UPSERT && wi->is_last_level) {
			/* Turn UPSERT to REPLACE. */
			struct vy_stmt *applied;
			applied = vy_apply_upsert(stmt, NULL, def, format,
						  false);
			vy_stmt_unref(stmt);
			if (applied == NULL)
				return -1;
			stmt = applied;
		}
		wi->tmp_stmt = stmt;
		break;
	}
	*ret = stmt;
	return 0;
}

static void
vy_write_iterator_close(struct vy_write_iterator *wi)
{
	if (wi->tmp_stmt) {
		vy_stmt_unref(wi->tmp_stmt);
	}
	wi->tmp_stmt = NULL;
	vy_merge_iterator_close(&wi->mi);
}

static void
vy_write_iterator_delete(struct vy_write_iterator *wi)
{
	vy_write_iterator_close(wi);
	vy_stmt_unref(wi->key);
	free(wi);
}

/* Write iterator }}} */

/* {{{ Iterator over index */

/**
 * Open the iterator
 */
static void
<<<<<<< HEAD
vy_read_iterator_open(struct vy_read_iterator *itr,
		      struct vy_index *index, struct vy_tx *tx,
		      enum vy_order order, struct vy_stmt *key,
		      const int64_t *vlsn, bool only_disk);
=======
vy_read_iterator_open(struct vy_read_iterator *itr, struct vy_index *index,
		      struct vy_tx *tx, enum vy_order order,
		      const struct vy_stmt *key, int64_t vlsn, bool only_disk);
>>>>>>> f52667a9

/**
 * Get current stmt
 * return 0 : something was found
 * return 1 : no more data
 * return -1 : read error
 */
static NODISCARD int
vy_read_iterator_next(struct vy_read_iterator *itr, struct vy_stmt **result);

/**
 * Close the iterator and free resources.
 */
static void
vy_read_iterator_close(struct vy_read_iterator *itr);

static void
vy_read_iterator_add_tx(struct vy_read_iterator *itr)
{
	assert(itr->tx != NULL);
	struct vy_merge_src *sub_src =
		vy_merge_iterator_add(&itr->merge_iterator, true, false);
	vy_txw_iterator_open(&sub_src->txw_iterator, itr->index, itr->tx,
			     itr->order, itr->key);
	vy_txw_iterator_restore(&sub_src->iterator, itr->curr_stmt,
				&sub_src->stmt);
}

static void
vy_read_iterator_add_mem(struct vy_read_iterator *itr)
{
	assert(itr->curr_range != NULL);
	assert(itr->curr_range->shadow == NULL);
	for (struct vy_mem *mem = itr->curr_range->mem; mem; mem = mem->next) {
		/* only the newest range is mutable */
		bool is_mutable = (mem == itr->curr_range->mem);
		struct vy_merge_src *sub_src = vy_merge_iterator_add(
			&itr->merge_iterator, is_mutable, true);
		vy_mem_iterator_open(&sub_src->mem_iterator, mem, itr->order,
				     itr->key, itr->vlsn);
	}
}

static void
vy_read_iterator_add_disk(struct vy_read_iterator *itr)
{
	assert(itr->curr_range != NULL);
	assert(itr->curr_range->shadow == NULL);
	for (struct vy_run *run = itr->curr_range->run;
	     run != NULL; run = run->next) {
		struct vy_merge_src *sub_src = vy_merge_iterator_add(
			&itr->merge_iterator, false, true);
		vy_run_iterator_open(&sub_src->run_iterator, itr->curr_range,
				     run, itr->order, itr->key, itr->vlsn);
	}
}

/**
 * Set up merge iterator for the current range.
 */
static void
vy_read_iterator_use_range(struct vy_read_iterator *itr)
{
	if (!itr->only_disk && itr->tx != NULL)
		vy_read_iterator_add_tx(itr);

	if (itr->curr_range == NULL)
		return;

	if (!itr->only_disk)
		vy_read_iterator_add_mem(itr);

	vy_read_iterator_add_disk(itr);

	/* Enable range and range index version checks */
	vy_merge_iterator_set_version(&itr->merge_iterator, itr->curr_range);
}

/**
 * Open the iterator.
 */
static void
<<<<<<< HEAD
vy_read_iterator_open(struct vy_read_iterator *itr,
		      struct vy_index *index, struct vy_tx *tx,
		      enum vy_order order, struct vy_stmt *key,
		      const int64_t *vlsn, bool only_disk)
=======
vy_read_iterator_open(struct vy_read_iterator *itr, struct vy_index *index,
		      struct vy_tx *tx, enum vy_order order,
		      const struct vy_stmt *key, int64_t vlsn, bool only_disk)
>>>>>>> f52667a9
{
	itr->index = index;
	itr->tx = tx;
	itr->order = order;
	itr->key = key;
	itr->vlsn = vlsn;
	itr->only_disk = only_disk;
	itr->search_started = false;
	itr->curr_stmt = NULL;
	itr->curr_range = NULL;
}

/**
 * Start lazy search
 */
void
vy_read_iterator_start(struct vy_read_iterator *itr)
{
	assert(!itr->search_started);
	assert(itr->curr_stmt == NULL);
	assert(itr->curr_range == NULL);
	itr->search_started = true;

	vy_range_iterator_open(&itr->range_iterator, itr->index,
			       itr->order, itr->key);
	vy_range_iterator_next(&itr->range_iterator, &itr->curr_range);
	vy_merge_iterator_open(&itr->merge_iterator, itr->index,
			       itr->order, itr->key);
	vy_read_iterator_use_range(itr);
}

/**
 * Check versions of index and current range and restores position if
 * something was changed
 */
static NODISCARD int
vy_read_iterator_restore(struct vy_read_iterator *itr)
{
	int rc;
restart:
	vy_range_iterator_restore(&itr->range_iterator, itr->curr_stmt,
				  &itr->curr_range);
	/* Re-create merge iterator */
	vy_merge_iterator_close(&itr->merge_iterator);
	vy_merge_iterator_open(&itr->merge_iterator, itr->index,
			       itr->order, itr->key);
	vy_read_iterator_use_range(itr);
	rc = vy_merge_iterator_restore(&itr->merge_iterator, itr->curr_stmt);
	if (rc == -1)
		return -1;
	if (rc == -2)
		goto restart;
	return rc;
}

/**
 * Conventional wrapper around vy_merge_iterator_next_key() to automatically
 * re-create the merge iterator on vy_index/vy_range/vy_run changes.
 */
static NODISCARD int
vy_read_iterator_merge_next_key(struct vy_read_iterator *itr,
				struct vy_stmt **ret)
{
	int rc;
	*ret = NULL;
	struct vy_merge_iterator *mi = &itr->merge_iterator;
	while ((rc = vy_merge_iterator_next_key(mi,
						itr->curr_stmt, ret)) == -2) {
		if (vy_read_iterator_restore(itr) < 0)
			return -1;
		/* Check if the iterator is restored not on the same key. */
		if (itr->curr_stmt) {
			rc = vy_merge_iterator_locate(mi, ret);
			if (rc == -1)
				return -1;
			if (rc == -2) {
				if (vy_read_iterator_restore(itr) < 0)
					return -1;
				continue;
			}
			/* If the iterator is empty then return. */
			if (*ret == NULL)
				return 0;
			/*
			 * If the iterator after restoration is on the same key
			 * then go to the next.
			 */
			if (vy_stmt_compare(itr->curr_stmt, *ret,
					    itr->index->format,
					    itr->index->key_def) == 0)
				continue;
			/* Else return the new key. */
			break;
		}
	}
	return rc;
}

/**
 * Goto next range according to order
 * return 0 : something was found
 * return 1 : no more data
 * return -1 : read error
 */
static NODISCARD int
vy_read_iterator_next_range(struct vy_read_iterator *itr, struct vy_stmt **ret)
{
	*ret = NULL;
	assert(itr->curr_range != NULL);
	vy_merge_iterator_close(&itr->merge_iterator);
	vy_merge_iterator_open(&itr->merge_iterator, itr->index,
			       itr->order, itr->key);
	vy_range_iterator_next(&itr->range_iterator, &itr->curr_range);
	vy_read_iterator_use_range(itr);
	struct vy_stmt *stmt = NULL;
	int rc = vy_read_iterator_merge_next_key(itr, &stmt);
	if (rc < 0)
		return -1;
	assert(rc >= 0);
	if (!stmt && itr->merge_iterator.range_ended && itr->curr_range != NULL)
		return vy_read_iterator_next_range(itr, ret);
	*ret = stmt;
	return rc;
}

/**
 * Get current stmt
 * return 0 : something was found if *result != NULL
 * return -1 : read error
 */
static NODISCARD int
vy_read_iterator_next(struct vy_read_iterator *itr, struct vy_stmt **result)
{
	if (!itr->search_started)
		vy_read_iterator_start(itr);
	*result = NULL;
	struct vy_stmt *t = NULL;
	struct vy_merge_iterator *mi = &itr->merge_iterator;
	struct key_def *def = itr->index->key_def;
	struct tuple_format *format = itr->index->format;
	while (true) {
		if (vy_read_iterator_merge_next_key(itr, &t))
			return -1;
restart:
		if (mi->range_ended && itr->curr_range != NULL &&
		    vy_read_iterator_next_range(itr, &t))
			return -1;
		if (t == NULL)
			return 0; /* No more data. */
		int rc = vy_merge_iterator_squash_upsert(mi, itr->curr_stmt,
							 &t, true);
		if (rc != 0) {
			if (rc == -1)
				return -1;
			do {
				if (vy_read_iterator_restore(itr) < 0)
					return -1;
				rc = vy_merge_iterator_next_lsn(mi,
								itr->curr_stmt,
								&t);
			} while (rc == -2);
			if (rc != 0)
				return -1;
			goto restart;
		}
		assert(t != NULL);
		if (t->type != IPROTO_DELETE) {
			if (t->type == IPROTO_UPSERT) {
				struct vy_stmt *applied;
				applied = vy_apply_upsert(t, NULL, def, format,
							  true);
				vy_stmt_unref(t);
				t = applied;
				assert(t->type == IPROTO_REPLACE);
			}
			if (itr->curr_stmt != NULL)
				vy_stmt_unref(itr->curr_stmt);
			itr->curr_stmt = t;
			break;
		} else {
			vy_stmt_unref(t);
		}
	}
	*result = itr->curr_stmt;
	assert(*result == NULL || (*result)->type == IPROTO_REPLACE);
	return 0;
}

/**
 * Close the iterator and free resources
 */
static void
vy_read_iterator_close(struct vy_read_iterator *itr)
{
	if (itr->curr_stmt != NULL)
		vy_stmt_unref(itr->curr_stmt);
	itr->curr_stmt = NULL;
	if (itr->search_started)
		vy_merge_iterator_close(&itr->merge_iterator);
}

/* }}} Iterator over index */

/** {{{ Replication */

int
vy_index_send(struct vy_index *index, vy_send_row_f sendrow, void *ctx)
{
	static const int64_t vlsn = INT64_MAX;
	int rc = 0;

	struct vy_read_iterator ri;
	struct vy_stmt *stmt;
	struct vy_stmt *key = vy_stmt_new_select(NULL, 0);
	if (key == NULL)
		return -1;
	vy_read_iterator_open(&ri, index, NULL, VINYL_GT, key, &vlsn, true);
	rc = vy_read_iterator_next(&ri, &stmt);
	for (; rc == 0 && stmt; rc = vy_read_iterator_next(&ri, &stmt)) {
		uint32_t mp_size;
		const char *mp_data;
		mp_data = vy_stmt_tuple_data(stmt, index->key_def, &mp_size);
		int64_t lsn = stmt->lsn;
		rc = sendrow(ctx, mp_data, mp_size, lsn);
		if (rc != 0)
			break;
	}
	vy_read_iterator_close(&ri);
	vy_stmt_unref(key);
	return rc;
}

/* }}} replication */

static int
vy_index_read(struct vy_index *index, const struct vy_stmt *key,
	      enum vy_order order, struct vy_stmt **result, struct vy_tx *tx)
{
	struct vy_env *e = index->env;
	ev_tstamp start  = ev_now(loop());

	int64_t vlsn = INT64_MAX;
	const int64_t *vlsn_ptr = &vlsn;
	if (tx == NULL)
		vlsn = e->xm->lsn;
	else
		vlsn_ptr = &tx->vlsn;

	struct vy_read_iterator itr;
	vy_read_iterator_open(&itr, index, tx, order, key, vlsn_ptr, false);
	int rc = vy_read_iterator_next(&itr, result);
	if (rc == 0 && *result) {
		vy_stmt_ref(*result);
	}
	vy_read_iterator_close(&itr);

	vy_stat_get(e->stat, start);
	return rc;
}

static int
vy_range_optimize_upserts_f(va_list va)
{
	struct vy_range *range = va_arg(va, struct vy_range *);
	struct vy_stmt *stmt = va_arg(va, struct vy_stmt *);
	uint32_t index_version = va_arg(va, uint32_t);
	uint32_t range_version = va_arg(va, uint32_t);
	struct vy_index *index = range->index;

	/* Make sure we don't stall ongoing transactions. */
	fiber_reschedule();

	struct vy_read_iterator itr;
	vy_read_iterator_open(&itr, index, NULL, VINYL_EQ,
			      stmt, &stmt->lsn, false);
	struct vy_stmt *v;
	if (vy_read_iterator_next(&itr, &v) == 0 && v != NULL) {
		assert(v->type == IPROTO_REPLACE);
		assert(v->lsn == stmt->lsn);
		assert(vy_stmt_compare(stmt, v, index->format,
				       index->key_def) == 0);
		size_t write_size = 0;
		if (index->version == index_version &&
		    range->version == range_version &&
		    vy_range_set(range, v, &write_size) == 0)
			vy_quota_force_use(index->env->quota, write_size);
	}
	vy_read_iterator_close(&itr);
	vy_index_unref(index);
	vy_stmt_unref(stmt);
	return 0;
}

static void
vy_range_optimize_upserts(struct vy_range *range, struct vy_stmt *stmt)
{
	struct vy_index *index = range->index;
	say_debug("optimize upsert slow: %s: %s", vy_range_str(range),
		  vy_stmt_str(stmt, index->key_def));

	struct fiber *f = fiber_new("vinyl.optimize_upserts",
				    vy_range_optimize_upserts_f);
	if (f == NULL) {
		error_log(diag_last_error(diag_get()));
		diag_clear(diag_get());
		return;
	}
	vy_stmt_ref(stmt);
	vy_index_ref(index);
	fiber_start(f, range, stmt, index->version, range->version);
}

/* {{{ Cursor */

struct vy_cursor *
vy_cursor_new(struct vy_tx *tx, struct vy_index *index, const char *key,
	      uint32_t part_count, enum vy_order order)
{
	struct vy_env *e = index->env;
	struct vy_cursor *c = mempool_alloc(&e->cursor_pool);
	if (c == NULL) {
		diag_set(OutOfMemory, sizeof(*c), "cursor", "cursor pool");
		return NULL;
	}
	assert(part_count <= index->key_def->part_count);
	c->key = vy_stmt_new_select(key, part_count);
	if (c->key == NULL) {
		mempool_free(&e->cursor_pool, c);
		return NULL;
	}
	c->index = index;
	c->n_reads = 0;
	c->order = order;
	if (tx == NULL) {
		tx = &c->tx_autocommit;
		vy_tx_begin(e->xm, tx, VINYL_TX_RO);
	} else {
		rlist_add(&tx->cursors, &c->next_in_tx);
	}
	c->tx = tx;
	c->start = tx->start;
	/*
	 * Prevent index drop by the backend while the cursor is
	 * still alive.
	 */
	vy_index_ref(c->index);
	vy_read_iterator_open(&c->iterator, index, tx, order, c->key,
			      &tx->vlsn, false);
	return c;
}

int
vy_cursor_next(struct vy_cursor *c, struct tuple **result)
{
	struct vy_stmt *vyresult = NULL;
	struct vy_index *index = c->index;

	if (c->tx == NULL) {
		diag_set(ClientError, ER_NO_ACTIVE_TRANSACTION);
		return -1;
	}

	assert(c->key != NULL);
	int rc = vy_read_iterator_next(&c->iterator, &vyresult);
	if (rc)
		return -1;
	c->n_reads++;
	if (vy_tx_track(c->tx, index, vyresult ? vyresult : c->key))
		return -1;
	if (vyresult != NULL) {
		/* Found. */
		*result = vy_convert_replace(index->key_def, index->format,
					     vyresult);
		if (*result == NULL)
			return -1;
	} else {
		/* Not found. */
		*result = NULL;
	}
	return 0;
}

int
vy_cursor_tx(struct vy_cursor *cursor, struct vy_tx **tx)
{
	if (cursor->tx == NULL) {
		diag_set(ClientError, ER_NO_ACTIVE_TRANSACTION);
		return -1;
	}
	*tx = cursor->tx;
	return 0;
}

void
vy_cursor_delete(struct vy_cursor *c)
{
	vy_read_iterator_close(&c->iterator);
	struct vy_env *e = c->index->env;
	if (c->tx != NULL) {
		if (c->tx == &c->tx_autocommit) {
			/* Rollback the automatic transaction. */
			vy_tx_rollback(c->index->env, c->tx);
		} else {
			/*
			 * Delete itself from the list of open cursors
			 * in the transaction
			 */
			rlist_del(&c->next_in_tx);
		}
	}
	if (c->key)
		vy_stmt_unref(c->key);
	vy_index_unref(c->index);
	vy_stat_cursor(e->stat, c->start, c->n_reads);
	TRASH(c);
	mempool_free(&e->cursor_pool, c);
}

/*** }}} Cursor */<|MERGE_RESOLUTION|>--- conflicted
+++ resolved
@@ -9119,16 +9119,10 @@
  * Open the iterator
  */
 static void
-<<<<<<< HEAD
 vy_read_iterator_open(struct vy_read_iterator *itr,
 		      struct vy_index *index, struct vy_tx *tx,
-		      enum vy_order order, struct vy_stmt *key,
+		      enum vy_order order, const struct vy_stmt *key,
 		      const int64_t *vlsn, bool only_disk);
-=======
-vy_read_iterator_open(struct vy_read_iterator *itr, struct vy_index *index,
-		      struct vy_tx *tx, enum vy_order order,
-		      const struct vy_stmt *key, int64_t vlsn, bool only_disk);
->>>>>>> f52667a9
 
 /**
  * Get current stmt
@@ -9211,16 +9205,10 @@
  * Open the iterator.
  */
 static void
-<<<<<<< HEAD
 vy_read_iterator_open(struct vy_read_iterator *itr,
 		      struct vy_index *index, struct vy_tx *tx,
-		      enum vy_order order, struct vy_stmt *key,
+		      enum vy_order order, const struct vy_stmt *key,
 		      const int64_t *vlsn, bool only_disk)
-=======
-vy_read_iterator_open(struct vy_read_iterator *itr, struct vy_index *index,
-		      struct vy_tx *tx, enum vy_order order,
-		      const struct vy_stmt *key, int64_t vlsn, bool only_disk)
->>>>>>> f52667a9
 {
 	itr->index = index;
 	itr->tx = tx;
