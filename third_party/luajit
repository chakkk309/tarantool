<<<<<<< HEAD
tree 696f3d9669b0875ffcdea362f89aaf4eb02e7684
parent 095344ce7ca1f8eb30987086a2b4dc78b9d813e6
author Mike Pall <mike> 1396030185 +0100
committer Mike Pall <mike> 1396030185 +0100

FFI: Fix pseudo type conversions for type punning.
=======
tree 9e2e3549ac433088d8dc810e4af1a369c5e50053
parent 247ead6718767d4b83ca5e94ebb4b31331630551
author Mike Pall <mike> 1410212242 +0200
committer Mike Pall <mike> 1410212242 +0200

FFI: Fix initialization of unions of subtypes.

Thanks to Peter Colberg.
>>>>>>> 3fe5e24a
<|MERGE_RESOLUTION|>--- conflicted
+++ resolved
@@ -1,11 +1,3 @@
-<<<<<<< HEAD
-tree 696f3d9669b0875ffcdea362f89aaf4eb02e7684
-parent 095344ce7ca1f8eb30987086a2b4dc78b9d813e6
-author Mike Pall <mike> 1396030185 +0100
-committer Mike Pall <mike> 1396030185 +0100
-
-FFI: Fix pseudo type conversions for type punning.
-=======
 tree 9e2e3549ac433088d8dc810e4af1a369c5e50053
 parent 247ead6718767d4b83ca5e94ebb4b31331630551
 author Mike Pall <mike> 1410212242 +0200
@@ -13,5 +5,4 @@
 
 FFI: Fix initialization of unions of subtypes.
 
-Thanks to Peter Colberg.
->>>>>>> 3fe5e24a
+Thanks to Peter Colberg.