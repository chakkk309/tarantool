--- conflicted
+++ resolved
@@ -1,15 +1,6 @@
-<<<<<<< HEAD
-tree 9a786fadc86e5b8e784429adecb4d1a62c1f5ee0
-parent 7f013005f61b82300d4ec591fd4cec59a74d62ff
-author Mike Pall <mike> 1422871419 +0100
-committer Mike Pall <mike> 1422871419 +0100
-
-Fix lexer error for chunks without tokens.
-=======
 tree d36593127b1a6cd683e833a9299cbf9b7bbb9b85
 parent cd4c59f5a25bf07658ca234bbb900ed5f5280c8e
 author Mike Pall <mike> 1431628171 +0200
 committer Mike Pall <mike> 1431628171 +0200
 
-RELEASE LuaJIT-2.0.4
->>>>>>> 30fcfdb3
+RELEASE LuaJIT-2.0.4